\echo Use "CREATE EXTENSION spock" to load this file. \quit

CREATE TABLE spock.node (
    node_id oid NOT NULL PRIMARY KEY,
    node_name name NOT NULL UNIQUE
) WITH (user_catalog_table=true);

CREATE TABLE spock.node_interface (
    if_id oid NOT NULL PRIMARY KEY,
    if_name name NOT NULL, -- default same as node name
    if_nodeid oid REFERENCES node(node_id),
    if_dsn text NOT NULL,
    UNIQUE (if_nodeid, if_name)
);

CREATE TABLE spock.local_node (
    node_id oid PRIMARY KEY REFERENCES node(node_id),
    node_local_interface oid NOT NULL REFERENCES node_interface(if_id)
);

CREATE TABLE spock.subscription (
    sub_id oid NOT NULL PRIMARY KEY,
    sub_name name NOT NULL UNIQUE,
    sub_origin oid NOT NULL REFERENCES node(node_id),
    sub_target oid NOT NULL REFERENCES node(node_id),
    sub_origin_if oid NOT NULL REFERENCES node_interface(if_id),
    sub_target_if oid NOT NULL REFERENCES node_interface(if_id),
    sub_enabled boolean NOT NULL DEFAULT true,
    sub_slot_name name NOT NULL,
    sub_replication_sets text[],
    sub_forward_origins text[],
    sub_apply_delay interval NOT NULL DEFAULT '0',
    sub_force_text_transfer boolean NOT NULL DEFAULT 'f'
);

CREATE TABLE spock.local_sync_status (
    sync_kind "char" NOT NULL CHECK (sync_kind IN ('i', 's', 'd', 'f')),
    sync_subid oid NOT NULL REFERENCES spock.subscription(sub_id),
    sync_nspname name,
    sync_relname name,
    sync_status "char" NOT NULL,
	sync_statuslsn pg_lsn NOT NULL,
    UNIQUE (sync_subid, sync_nspname, sync_relname)
);


CREATE FUNCTION spock.create_node(node_name name, dsn text)
RETURNS oid STRICT VOLATILE LANGUAGE c AS 'MODULE_PATHNAME', 'spock_create_node';
CREATE FUNCTION spock.drop_node(node_name name, ifexists boolean DEFAULT false)
RETURNS boolean STRICT VOLATILE LANGUAGE c AS 'MODULE_PATHNAME', 'spock_drop_node';

CREATE FUNCTION spock.alter_node_add_interface(node_name name, interface_name name, dsn text)
RETURNS oid STRICT VOLATILE LANGUAGE c AS 'MODULE_PATHNAME', 'spock_alter_node_add_interface';
CREATE FUNCTION spock.alter_node_drop_interface(node_name name, interface_name name)
RETURNS boolean STRICT VOLATILE LANGUAGE c AS 'MODULE_PATHNAME', 'spock_alter_node_drop_interface';

CREATE FUNCTION spock.create_subscription(subscription_name name, provider_dsn text,
    replication_sets text[] = '{default,default_insert_only,ddl_sql}', synchronize_structure boolean = false,
    synchronize_data boolean = true, forward_origins text[] = '{all}', apply_delay interval DEFAULT '0',
    force_text_transfer boolean = false)
RETURNS oid STRICT VOLATILE LANGUAGE c AS 'MODULE_PATHNAME', 'spock_create_subscription';
CREATE FUNCTION spock.drop_subscription(subscription_name name, ifexists boolean DEFAULT false)
RETURNS oid STRICT VOLATILE LANGUAGE c AS 'MODULE_PATHNAME', 'spock_drop_subscription';

CREATE FUNCTION spock.alter_subscription_interface(subscription_name name, interface_name name)
RETURNS boolean STRICT VOLATILE LANGUAGE c AS 'MODULE_PATHNAME', 'spock_alter_subscription_interface';

CREATE FUNCTION spock.alter_subscription_disable(subscription_name name, immediate boolean DEFAULT false)
RETURNS boolean STRICT VOLATILE LANGUAGE c AS 'MODULE_PATHNAME', 'spock_alter_subscription_disable';
CREATE FUNCTION spock.alter_subscription_enable(subscription_name name, immediate boolean DEFAULT false)
RETURNS boolean STRICT VOLATILE LANGUAGE c AS 'MODULE_PATHNAME', 'spock_alter_subscription_enable';

CREATE FUNCTION spock.alter_subscription_add_replication_set(subscription_name name, replication_set name)
RETURNS boolean STRICT VOLATILE LANGUAGE c AS 'MODULE_PATHNAME', 'spock_alter_subscription_add_replication_set';
CREATE FUNCTION spock.alter_subscription_remove_replication_set(subscription_name name, replication_set name)
RETURNS boolean STRICT VOLATILE LANGUAGE c AS 'MODULE_PATHNAME', 'spock_alter_subscription_remove_replication_set';

CREATE FUNCTION spock.show_subscription_status(subscription_name name DEFAULT NULL,
    OUT subscription_name text, OUT status text, OUT provider_node text,
    OUT provider_dsn text, OUT slot_name text, OUT replication_sets text[],
    OUT forward_origins text[])
RETURNS SETOF record STABLE LANGUAGE c AS 'MODULE_PATHNAME', 'spock_show_subscription_status';

CREATE TABLE spock.replication_set (
    set_id oid NOT NULL PRIMARY KEY,
    set_nodeid oid NOT NULL,
    set_name name NOT NULL,
    replicate_insert boolean NOT NULL DEFAULT true,
    replicate_update boolean NOT NULL DEFAULT true,
    replicate_delete boolean NOT NULL DEFAULT true,
    replicate_truncate boolean NOT NULL DEFAULT true,
    UNIQUE (set_nodeid, set_name)
) WITH (user_catalog_table=true);

CREATE TABLE spock.replication_set_table (
    set_id oid NOT NULL,
    set_reloid regclass NOT NULL,
    set_att_list text[],
    set_row_filter pg_node_tree,
    PRIMARY KEY(set_id, set_reloid)
) WITH (user_catalog_table=true);

CREATE TABLE spock.replication_set_seq (
    set_id oid NOT NULL,
    set_seqoid regclass NOT NULL,
    PRIMARY KEY(set_id, set_seqoid)
) WITH (user_catalog_table=true);

CREATE TABLE spock.sequence_state (
	seqoid oid NOT NULL PRIMARY KEY,
	cache_size integer NOT NULL,
	last_value bigint NOT NULL
) WITH (user_catalog_table=true);

CREATE TABLE spock.depend (
    classid oid NOT NULL,
    objid oid NOT NULL,
    objsubid integer NOT NULL,

    refclassid oid NOT NULL,
    refobjid oid NOT NULL,
    refobjsubid integer NOT NULL,

	deptype "char" NOT NULL
) WITH (user_catalog_table=true);

CREATE TABLE spock.pii (
    id int generated always as identity,
    pii_schema text NOT NULL,
    pii_table text NOT NULL,
    pii_column text NOT NULL,
    PRIMARY KEY(id)
) WITH (user_catalog_table=true);

CREATE TABLE spock.resolutions (
    id int generated always as identity,
    node_name name NOT NULL,
    log_time timestamptz NOT NULL,
    relname text,
    idxname text,
    conflict_type text,
    conflict_resolution text,

    -- columns for local changes
    local_origin int,
    local_tuple text,
    local_xid xid,
    local_timestamp timestamptz,

    -- columns for remote changes
    remote_origin int,
    remote_tuple text,
    remote_xid xid,
    remote_timestamp timestamptz,
    remote_lsn pg_lsn,

    PRIMARY KEY(id, node_name)
) WITH (user_catalog_table=true);

CREATE VIEW spock.TABLES AS
    WITH set_relations AS (
        SELECT s.set_name, r.set_reloid
          FROM spock.replication_set_table r,
               spock.replication_set s,
               spock.local_node n
         WHERE s.set_nodeid = n.node_id
           AND s.set_id = r.set_id
    ),
    user_tables AS (
        SELECT r.oid, n.nspname, r.relname, r.relreplident
          FROM pg_catalog.pg_class r,
               pg_catalog.pg_namespace n
         WHERE r.relkind = 'r'
           AND r.relpersistence = 'p'
           AND n.oid = r.relnamespace
           AND n.nspname !~ '^pg_'
           AND n.nspname != 'information_schema'
           AND n.nspname != 'spock'
    )
    SELECT r.oid AS relid, n.nspname, r.relname, s.set_name
      FROM pg_catalog.pg_namespace n,
           pg_catalog.pg_class r,
           set_relations s
     WHERE r.relkind = 'r'
       AND n.oid = r.relnamespace
       AND r.oid = s.set_reloid
     UNION
    SELECT t.oid AS relid, t.nspname, t.relname, NULL
      FROM user_tables t
     WHERE t.oid NOT IN (SELECT set_reloid FROM set_relations);

CREATE FUNCTION spock.create_replication_set(set_name name,
    replicate_insert boolean = true, replicate_update boolean = true,
    replicate_delete boolean = true, replicate_truncate boolean = true)
RETURNS oid STRICT VOLATILE LANGUAGE c AS 'MODULE_PATHNAME', 'spock_create_replication_set';
CREATE FUNCTION spock.alter_replication_set(set_name name,
    replicate_insert boolean DEFAULT NULL, replicate_update boolean DEFAULT NULL,
    replicate_delete boolean DEFAULT NULL, replicate_truncate boolean DEFAULT NULL)
RETURNS oid CALLED ON NULL INPUT VOLATILE LANGUAGE c AS 'MODULE_PATHNAME', 'spock_alter_replication_set';
CREATE FUNCTION spock.drop_replication_set(set_name name, ifexists boolean DEFAULT false)
RETURNS boolean STRICT VOLATILE LANGUAGE c AS 'MODULE_PATHNAME', 'spock_drop_replication_set';

CREATE FUNCTION spock.replication_set_add_table(set_name name, relation regclass, synchronize_data boolean DEFAULT false,
	columns text[] DEFAULT NULL, row_filter text DEFAULT NULL)
RETURNS boolean CALLED ON NULL INPUT VOLATILE LANGUAGE c AS 'MODULE_PATHNAME', 'spock_replication_set_add_table';
CREATE FUNCTION spock.replication_set_add_all_tables(set_name name, schema_names text[], synchronize_data boolean DEFAULT false)
RETURNS boolean STRICT VOLATILE LANGUAGE c AS 'MODULE_PATHNAME', 'spock_replication_set_add_all_tables';
CREATE FUNCTION spock.replication_set_remove_table(set_name name, relation regclass)
RETURNS boolean STRICT VOLATILE LANGUAGE c AS 'MODULE_PATHNAME', 'spock_replication_set_remove_table';

CREATE FUNCTION spock.replication_set_add_sequence(set_name name, relation regclass, synchronize_data boolean DEFAULT false)
RETURNS boolean STRICT VOLATILE LANGUAGE c AS 'MODULE_PATHNAME', 'spock_replication_set_add_sequence';
CREATE FUNCTION spock.replication_set_add_all_sequences(set_name name, schema_names text[], synchronize_data boolean DEFAULT false)
RETURNS boolean STRICT VOLATILE LANGUAGE c AS 'MODULE_PATHNAME', 'spock_replication_set_add_all_sequences';
CREATE FUNCTION spock.replication_set_remove_sequence(set_name name, relation regclass)
RETURNS boolean STRICT VOLATILE LANGUAGE c AS 'MODULE_PATHNAME', 'spock_replication_set_remove_sequence';

CREATE FUNCTION spock.alter_subscription_synchronize(subscription_name name, truncate boolean DEFAULT false)
RETURNS boolean STRICT VOLATILE LANGUAGE c AS 'MODULE_PATHNAME', 'spock_alter_subscription_synchronize';

CREATE FUNCTION spock.alter_subscription_resynchronize_table(subscription_name name, relation regclass,
	truncate boolean DEFAULT true)
RETURNS boolean STRICT VOLATILE LANGUAGE c AS 'MODULE_PATHNAME', 'spock_alter_subscription_resynchronize_table';

CREATE FUNCTION spock.synchronize_sequence(relation regclass)
RETURNS boolean STRICT VOLATILE LANGUAGE c AS 'MODULE_PATHNAME', 'spock_synchronize_sequence';

CREATE FUNCTION spock.table_data_filtered(reltyp anyelement, relation regclass, repsets text[])
RETURNS SETOF anyelement CALLED ON NULL INPUT STABLE LANGUAGE c AS 'MODULE_PATHNAME', 'spock_table_data_filtered';

CREATE FUNCTION spock.show_repset_table_info(relation regclass, repsets text[], OUT relid oid, OUT nspname text,
	OUT relname text, OUT att_list text[], OUT has_row_filter boolean)
RETURNS record STRICT STABLE LANGUAGE c AS 'MODULE_PATHNAME', 'spock_show_repset_table_info';

CREATE FUNCTION spock.show_subscription_table(subscription_name name, relation regclass, OUT nspname text, OUT relname text, OUT status text)
RETURNS record STRICT STABLE LANGUAGE c AS 'MODULE_PATHNAME', 'spock_show_subscription_table';

CREATE TABLE spock.queue (
    queued_at timestamp with time zone NOT NULL,
    role name NOT NULL,
    replication_sets text[],
    message_type "char" NOT NULL,
    message json NOT NULL
);

CREATE FUNCTION spock.replicate_ddl_command(command text, replication_sets text[] DEFAULT '{ddl_sql}')
RETURNS boolean STRICT VOLATILE LANGUAGE c AS 'MODULE_PATHNAME', 'spock_replicate_ddl_command';

CREATE OR REPLACE FUNCTION spock.queue_truncate()
RETURNS trigger LANGUAGE c AS 'MODULE_PATHNAME', 'spock_queue_truncate';

CREATE FUNCTION spock.spock_node_info(OUT node_id oid, OUT node_name text, OUT sysid text, OUT dbname text, OUT replication_sets text)
RETURNS record
STABLE STRICT LANGUAGE c AS 'MODULE_PATHNAME';

CREATE FUNCTION spock.spock_gen_slot_name(name, name, name)
RETURNS name
IMMUTABLE STRICT LANGUAGE c AS 'MODULE_PATHNAME';

CREATE FUNCTION spock_version() RETURNS text
LANGUAGE c AS 'MODULE_PATHNAME';

CREATE FUNCTION spock_version_num() RETURNS integer
LANGUAGE c AS 'MODULE_PATHNAME';

CREATE FUNCTION spock_max_proto_version() RETURNS integer
LANGUAGE c AS 'MODULE_PATHNAME';

CREATE FUNCTION spock_min_proto_version() RETURNS integer
LANGUAGE c AS 'MODULE_PATHNAME';

CREATE FUNCTION
spock.wait_slot_confirm_lsn(slotname name, target pg_lsn)
RETURNS void LANGUAGE c AS 'spock','spock_wait_slot_confirm_lsn';
CREATE FUNCTION spock.wait_for_subscription_sync_complete(subscription_name name)
RETURNS void RETURNS NULL ON NULL INPUT VOLATILE LANGUAGE c AS 'MODULE_PATHNAME', 'spock_wait_for_subscription_sync_complete';

CREATE FUNCTION spock.wait_for_table_sync_complete(subscription_name name, relation regclass)
RETURNS void RETURNS NULL ON NULL INPUT VOLATILE LANGUAGE c AS 'MODULE_PATHNAME', 'spock_wait_for_table_sync_complete';

CREATE FUNCTION spock.xact_commit_timestamp_origin("xid" xid, OUT "timestamp" timestamptz, OUT "roident" oid)
RETURNS record RETURNS NULL ON NULL INPUT VOLATILE LANGUAGE c AS 'MODULE_PATHNAME', 'spock_xact_commit_timestamp_origin';

CREATE FUNCTION spock.get_channel_stats(
    OUT dbid oid,
    OUT nodeid oid,
    OUT slotname text,
    OUT tablename text,
    OUT n_tup_ins bigint,
    OUT n_tup_upd bigint,
    OUT n_tup_del bigint,
    OUT last_reset timestamptz)
RETURNS SETOF record
LANGUAGE c AS 'MODULE_PATHNAME', 'get_channel_stats';

CREATE FUNCTION spock.reset_channel_stats() RETURNS void
LANGUAGE c AS 'MODULE_PATHNAME', 'reset_channel_stats';

CREATE VIEW spock.get_channel_table_stats AS
  SELECT dbid, nodeid, slotname, tablename, n_tup_ins, n_tup_upd,
  	 n_tup_del, last_reset
  FROM spock.get_channel_stats();

CREATE VIEW spock.get_channel_summary_stats AS
  SELECT DISTINCT ON(s1.slotname) dbid, s1.slotname, s2.n_tup_ins,
  	 s2.n_tup_upd, s2.n_tup_del, s2.last_reset
  FROM spock.get_channel_stats() s1
  INNER JOIN
    (SELECT slotname, sum(n_tup_ins) n_tup_ins, sum(n_tup_upd) n_tup_upd,
    sum(n_tup_del) n_tup_del, max(last_reset) last_reset
    FROM spock.get_channel_stats() group by slotname) s2
<<<<<<< HEAD
  ON (s1.slotname=s2.slotname);
=======
  ON (s1.slotname=s2.slotname);

--
-- Conflict Tracking hash table content
--
CREATE FUNCTION spock.get_conflict_tracking(
	OUT datid oid,
	OUT relid oid,
	OUT tid tid,
	OUT last_origin int2,
	OUT last_xmin xid,
	OUT last_ts timestamptz
)
RETURNS SETOF record
AS 'MODULE_PATHNAME', 'get_conflict_tracking'
STRICT LANGUAGE C ROWS 10000;

CREATE VIEW spock.conflict_tracking AS
  SELECT N.nspname, C.relname, T.tid, T.last_origin,
    T.last_xmin, T.last_ts
  FROM spock.get_conflict_tracking() T
  JOIN pg_catalog.pg_database D ON D.oid = T.datid
  JOIN pg_catalog.pg_class C ON C.oid = T.relid
  JOIN pg_catalog.pg_namespace N on N.oid = C.relnamespace
  WHERE D.datname = pg_catalog.current_database();

CREATE FUNCTION spock.prune_conflict_tracking()
RETURNS int4
AS 'MODULE_PATHNAME', 'prune_conflict_tracking'
LANGUAGE C;

CREATE TABLE spock.conflict_tracker (
    relid oid,
    tid tid,

    last_origin int,
    last_xmin xid,
    last_ts timestamptz,

    PRIMARY KEY(relid, tid)
) WITH (user_catalog_table=true);
>>>>>>> 28d78be1
<|MERGE_RESOLUTION|>--- conflicted
+++ resolved
@@ -309,9 +309,6 @@
     (SELECT slotname, sum(n_tup_ins) n_tup_ins, sum(n_tup_upd) n_tup_upd,
     sum(n_tup_del) n_tup_del, max(last_reset) last_reset
     FROM spock.get_channel_stats() group by slotname) s2
-<<<<<<< HEAD
-  ON (s1.slotname=s2.slotname);
-=======
   ON (s1.slotname=s2.slotname);
 
 --
@@ -352,5 +349,4 @@
     last_ts timestamptz,
 
     PRIMARY KEY(relid, tid)
-) WITH (user_catalog_table=true);
->>>>>>> 28d78be1
+) WITH (user_catalog_table=true);