/*-------------------------------------------------------------------------
 *
 * spock_functions.c
 *		spock SQL visible interfaces
 *
 * Copyright (c) 2022-2023, pgEdge, Inc.
 * Portions Copyright (c) 1996-2021, PostgreSQL Global Development Group
 * Portions Copyright (c) 1994, The Regents of the University of California
 *
 *-------------------------------------------------------------------------
 */

#include "postgres.h"

#include "access/commit_ts.h"
#include "access/genam.h"
#include "access/heapam.h"
#include "access/htup_details.h"
#include "access/sysattr.h"
#include "access/xact.h"
#include "access/xlog.h"

#include "catalog/catalog.h"
#include "catalog/heap.h"
#include "catalog/indexing.h"
#include "catalog/namespace.h"
#include "catalog/pg_authid_d.h"
#include "catalog/pg_inherits.h"
#include "catalog/pg_type.h"

#include "commands/dbcommands.h"
#include "commands/event_trigger.h"
#include "commands/trigger.h"

#include "executor/spi.h"

#include "funcapi.h"

#include "miscadmin.h"

#include "nodes/bitmapset.h"
#include "nodes/makefuncs.h"

#include "pgtime.h"

#include "parser/parse_coerce.h"
#include "parser/parse_collate.h"
#include "parser/parse_expr.h"
#include "parser/parse_relation.h"

#include "replication/origin.h"
#include "replication/reorderbuffer.h"
#include "replication/slot.h"

#include "storage/ipc.h"
#include "storage/latch.h"
#include "storage/proc.h"

#include "tcop/tcopprot.h"

#include "utils/acl.h"
#include "utils/array.h"
#include "utils/builtins.h"
#include "utils/catcache.h"
#include "utils/fmgroids.h"
#include "utils/inval.h"
#include "utils/json.h"
#include "utils/guc.h"
#if PG_VERSION_NUM >= 160000
#include "utils/guc_hooks.h"
#endif
#include "utils/lsyscache.h"
#include "utils/memutils.h"
#include "utils/pg_lsn.h"
#include "utils/rel.h"
#include "utils/snapmgr.h"

#include "pgstat.h"

#include "spock_dependency.h"
#include "spock_node.h"
#include "spock_executor.h"
#include "spock_queue.h"
#include "spock_relcache.h"
#include "spock_repset.h"
#include "spock_rpc.h"
#include "spock_sync.h"
#include "spock_worker.h"
#include "spock_conflict.h"

#include "spock.h"

/* Node management. */
PG_FUNCTION_INFO_V1(spock_create_node);
PG_FUNCTION_INFO_V1(spock_drop_node);
PG_FUNCTION_INFO_V1(spock_alter_node_add_interface);
PG_FUNCTION_INFO_V1(spock_alter_node_drop_interface);

/* Subscription management. */
PG_FUNCTION_INFO_V1(spock_create_subscription);
PG_FUNCTION_INFO_V1(spock_drop_subscription);

PG_FUNCTION_INFO_V1(spock_alter_subscription_interface);

PG_FUNCTION_INFO_V1(spock_alter_subscription_disable);
PG_FUNCTION_INFO_V1(spock_alter_subscription_enable);

PG_FUNCTION_INFO_V1(spock_alter_subscription_add_replication_set);
PG_FUNCTION_INFO_V1(spock_alter_subscription_remove_replication_set);

PG_FUNCTION_INFO_V1(spock_alter_subscription_synchronize);
PG_FUNCTION_INFO_V1(spock_alter_subscription_resynchronize_table);

PG_FUNCTION_INFO_V1(spock_show_subscription_table);
PG_FUNCTION_INFO_V1(spock_show_subscription_status);

PG_FUNCTION_INFO_V1(spock_wait_for_subscription_sync_complete);
PG_FUNCTION_INFO_V1(spock_wait_for_table_sync_complete);

/* Replication set manipulation. */
PG_FUNCTION_INFO_V1(spock_create_replication_set);
PG_FUNCTION_INFO_V1(spock_alter_replication_set);
PG_FUNCTION_INFO_V1(spock_drop_replication_set);
PG_FUNCTION_INFO_V1(spock_replication_set_add_table);
PG_FUNCTION_INFO_V1(spock_replication_set_add_all_tables);
PG_FUNCTION_INFO_V1(spock_replication_set_remove_table);
PG_FUNCTION_INFO_V1(spock_replication_set_add_sequence);
PG_FUNCTION_INFO_V1(spock_replication_set_add_all_sequences);
PG_FUNCTION_INFO_V1(spock_replication_set_remove_sequence);
PG_FUNCTION_INFO_V1(spock_replication_set_add_partition);
PG_FUNCTION_INFO_V1(spock_replication_set_remove_partition);

/* Other manipulation function */
PG_FUNCTION_INFO_V1(spock_synchronize_sequence);

/* DDL */
PG_FUNCTION_INFO_V1(spock_replicate_ddl_command);
PG_FUNCTION_INFO_V1(spock_queue_truncate);
PG_FUNCTION_INFO_V1(spock_truncate_trigger_add);
PG_FUNCTION_INFO_V1(spock_dependency_check_trigger);

/* Internal utils */
PG_FUNCTION_INFO_V1(spock_gen_slot_name);
PG_FUNCTION_INFO_V1(spock_node_info);
PG_FUNCTION_INFO_V1(spock_show_repset_table_info);
PG_FUNCTION_INFO_V1(spock_table_data_filtered);

/* Information */
PG_FUNCTION_INFO_V1(spock_version);
PG_FUNCTION_INFO_V1(spock_version_num);
PG_FUNCTION_INFO_V1(spock_min_proto_version);
PG_FUNCTION_INFO_V1(spock_max_proto_version);

PG_FUNCTION_INFO_V1(spock_xact_commit_timestamp_origin);

/* Compatibility for upgrading */
PG_FUNCTION_INFO_V1(spock_show_repset_table_info_by_target);

/* Stats/Counters */
PG_FUNCTION_INFO_V1(get_channel_stats);
PG_FUNCTION_INFO_V1(reset_channel_stats);
PG_FUNCTION_INFO_V1(prune_conflict_tracking);

/* Lag Tracking */
PG_FUNCTION_INFO_V1(lag_tracker_info);
PG_FUNCTION_INFO_V1(lag_tracker_feedback);

/* Generic delta apply functions */
PG_FUNCTION_INFO_V1(delta_apply_int2);
PG_FUNCTION_INFO_V1(delta_apply_int4);
PG_FUNCTION_INFO_V1(delta_apply_int8);
PG_FUNCTION_INFO_V1(delta_apply_float4);
PG_FUNCTION_INFO_V1(delta_apply_float8);
PG_FUNCTION_INFO_V1(delta_apply_numeric);
PG_FUNCTION_INFO_V1(delta_apply_money);

static void gen_slot_name(Name slot_name, char *dbname,
						  const char *provider_name,
						  const char *subscriber_name);

bool in_spock_replicate_ddl_command = false;
bool in_spock_queue_ddl_command = false;

static SpockLocalNode *
check_local_node(bool for_update)
{
	SpockLocalNode *node;

	node = get_local_node(for_update, true);
	if (!node)
		ereport(ERROR,
				(errcode(ERRCODE_OBJECT_NOT_IN_PREREQUISITE_STATE),
				 errmsg("current database is not configured as spock node"),
				 errhint("create spock node first")));

	return node;
}

/*
 * Create new node
 */
Datum spock_create_node(PG_FUNCTION_ARGS)
{
	char *node_name;
	char *node_dsn;
	char *location = NULL;
	char *country = NULL;
	Jsonb *info = NULL;
	SpockNode node;
	SpockInterface nodeif;
	SpockRepSet repset;

	/* node name or dsn cannot be NULL */
	if (PG_ARGISNULL(0) || PG_ARGISNULL(1))
		PG_RETURN_NULL();

	node_name = NameStr(*PG_GETARG_NAME(0));
	node_dsn = text_to_cstring(PG_GETARG_TEXT_PP(1));

	if (!PG_ARGISNULL(2))
		location = text_to_cstring(PG_GETARG_TEXT_PP(2));
	if (!PG_ARGISNULL(3))
		country = text_to_cstring(PG_GETARG_TEXT_PP(3));
	if (!PG_ARGISNULL(4))
		info = PG_GETARG_JSONB_P(4);

	node.id = InvalidOid;
	node.name = node_name;
	node.location = location;
	node.country = country;
	node.info = info;
	create_node(&node);

	nodeif.id = InvalidOid;
	nodeif.name = node.name;
	nodeif.nodeid = node.id;
	nodeif.dsn = node_dsn;
	create_node_interface(&nodeif);

	/* Create predefined repsets. */
	repset.id = InvalidOid;
	repset.nodeid = node.id;
	repset.name = DEFAULT_REPSET_NAME;
	repset.replicate_insert = true;
	repset.replicate_update = true;
	repset.replicate_delete = true;
	repset.replicate_truncate = true;
	create_replication_set(&repset);

	repset.id = InvalidOid;
	repset.nodeid = node.id;
	repset.name = DEFAULT_INSONLY_REPSET_NAME;
	repset.replicate_insert = true;
	repset.replicate_update = false;
	repset.replicate_delete = false;
	repset.replicate_truncate = true;
	create_replication_set(&repset);

	repset.id = InvalidOid;
	repset.nodeid = node.id;
	repset.name = DDL_SQL_REPSET_NAME;
	repset.replicate_insert = true;
	repset.replicate_update = false;
	repset.replicate_delete = false;
	repset.replicate_truncate = false;
	create_replication_set(&repset);

	create_local_node(node.id, nodeif.id);

	PG_RETURN_OID(node.id);
}

/*
 * Drop the named node.
 *
 * TODO: support cascade (drop subscribers)
 */
Datum spock_drop_node(PG_FUNCTION_ARGS)
{
	char *node_name = NameStr(*PG_GETARG_NAME(0));
	bool ifexists = PG_GETARG_BOOL(1);
	SpockNode *node;

	node = get_node_by_name(node_name, ifexists);

	if (node != NULL)
	{
		SpockLocalNode *local_node;
		List *osubs;
		List *tsubs;

		osubs = get_node_subscriptions(node->id, true);
		tsubs = get_node_subscriptions(node->id, false);
		if (list_length(osubs) != 0 || list_length(tsubs) != 0)
			ereport(ERROR,
					(errcode(ERRCODE_OBJECT_NOT_IN_PREREQUISITE_STATE),
					 errmsg("cannot drop node \"%s\" because it still has subscriptions associated with it", node_name),
					 errhint("drop the subscriptions first")));

		/* If the node is local node, drop the record as well. */
		local_node = get_local_node(true, true);
		if (local_node && local_node->node->id == node->id)
		{
			int res;

			/*
			 * Also drop all the slots associated with the node.
			 *
			 * We do this via SPI mainly because ReplicationSlotCtl is not
			 * accessible on Windows.
			 */
			SPI_connect();
			PG_TRY();
			{
				res = SPI_execute("SELECT pg_catalog.pg_drop_replication_slot(slot_name)"
								  "  FROM pg_catalog.pg_replication_slots"
								  " WHERE (plugin = 'spock_output' OR plugin = 'spock')"
								  "   AND database = current_database()"
								  "   AND slot_name ~ 'spk_.*'",
								  false, 0);
			}
			PG_CATCH();
			{
				ereport(ERROR,
						(errcode(ERRCODE_OBJECT_NOT_IN_PREREQUISITE_STATE),
						 errmsg("cannot drop node \"%s\" because one or more replication slots for the node are still active",
								node_name),
						 errhint("drop the subscriptions connected to the node first")));
			}
			PG_END_TRY();

			if (res != SPI_OK_SELECT)
				elog(ERROR, "SPI query failed: %d", res);

			SPI_finish();

			/* And drop the local node association as well. */
			drop_local_node();
		}

		/* Drop all the interfaces. */
		drop_node_interfaces(node->id);

		/* Drop replication sets associated with the node. */
		drop_node_replication_sets(node->id);

		/* Drop the node itself. */
		drop_node(node->id);
	}

	PG_RETURN_BOOL(node != NULL);
}

/*
 * Add interface to a node.
 */
Datum spock_alter_node_add_interface(PG_FUNCTION_ARGS)
{
	char *node_name = NameStr(*PG_GETARG_NAME(0));
	char *if_name = NameStr(*PG_GETARG_NAME(1));
	char *if_dsn = text_to_cstring(PG_GETARG_TEXT_PP(2));
	SpockNode *node;
	SpockInterface *oldif,
		newif;

	node = get_node_by_name(node_name, false);
	if (node == NULL)
		ereport(ERROR,
				(errcode(ERRCODE_INVALID_PARAMETER_VALUE),
				 errmsg("node \"%s\" not found", node_name)));

	oldif = get_node_interface_by_name(node->id, if_name, true);
	if (oldif != NULL)
		ereport(ERROR,
				(errcode(ERRCODE_INVALID_PARAMETER_VALUE),
				 errmsg("node \"%s\" already has interface named \"%s\"",
						node_name, if_name)));

	newif.id = InvalidOid;
	newif.name = if_name;
	newif.nodeid = node->id;
	newif.dsn = if_dsn;
	create_node_interface(&newif);

	PG_RETURN_OID(newif.id);
}

/*
 * Drop interface from a node.
 */
Datum spock_alter_node_drop_interface(PG_FUNCTION_ARGS)
{
	char *node_name = NameStr(*PG_GETARG_NAME(0));
	char *if_name = NameStr(*PG_GETARG_NAME(1));
	SpockNode *node;
	SpockInterface *oldif;
	List *other_subs;
	ListCell *lc;

	node = get_node_by_name(node_name, false);
	if (node == NULL)
		ereport(ERROR,
				(errcode(ERRCODE_INVALID_PARAMETER_VALUE),
				 errmsg("node \"%s\" not found", node_name)));

	oldif = get_node_interface_by_name(node->id, if_name, true);
	if (oldif == NULL)
		ereport(ERROR,
				(errcode(ERRCODE_INVALID_PARAMETER_VALUE),
				 errmsg("interface \"%s\" for node node \"%s\" not found",
						if_name, node_name)));

	other_subs = get_node_subscriptions(node->id, true);
	foreach (lc, other_subs)
	{
		SpockSubscription *sub = (SpockSubscription *)lfirst(lc);
		if (oldif->id == sub->origin_if->id)
			ereport(ERROR,
					(errcode(ERRCODE_OBJECT_NOT_IN_PREREQUISITE_STATE),
					 errmsg("cannot drop interface \"%s\" for node \"%s\" because subscription \"%s\" is using it",
							oldif->name, node->name, sub->name),
					 errhint("change the subscription interface first")));
	}

	drop_node_interface(oldif->id);

	PG_RETURN_BOOL(true);
}

/*
 * Connect two existing nodes.
 */
Datum spock_create_subscription(PG_FUNCTION_ARGS)
{
	char *sub_name = NameStr(*PG_GETARG_NAME(0));
	char *provider_dsn = text_to_cstring(PG_GETARG_TEXT_PP(1));
	ArrayType *rep_set_names = PG_GETARG_ARRAYTYPE_P(2);
	bool sync_structure = PG_GETARG_BOOL(3);
	bool sync_data = PG_GETARG_BOOL(4);
	ArrayType *forward_origin_names = PG_GETARG_ARRAYTYPE_P(5);
	Interval *apply_delay = PG_GETARG_INTERVAL_P(6);
	bool force_text_transfer = PG_GETARG_BOOL(7);
	PGconn *conn;
	SpockSubscription sub;
	SpockSyncStatus sync;
	SpockNode *origin;
	SpockNode *existing_origin;
	SpockInterface originif;
	SpockLocalNode *localnode;
	SpockInterface targetif;
	List *replication_sets;
	List *other_subs;
	ListCell *lc;
	NameData slot_name;

	/* Check that this is actually a node. */
	localnode = get_local_node(true, false);

	/* Now, fetch info about remote node. */
	conn = spock_connect(provider_dsn, sub_name, "create");
	origin = spock_remote_node_info(conn, NULL, NULL, NULL);
	PQfinish(conn);

	/* Check that we can connect remotely also in replication mode. */
	conn = spock_connect_replica(provider_dsn, sub_name, "create");
	PQfinish(conn);

	/* Check that local connection works. */
	conn = spock_connect(localnode->node_if->dsn, sub_name, "create");
	PQfinish(conn);

	/*
	 * Check for existing local representation of remote node and interface
	 * and lock it if it already exists.
	 */
	existing_origin = get_node_by_name(origin->name, true);

	/*
	 * If not found, crate local representation of remote node and interface.
	 */
	if (!existing_origin)
	{
		create_node(origin);

		originif.id = InvalidOid;
		originif.name = origin->name;
		originif.nodeid = origin->id;
		originif.dsn = provider_dsn;
		create_node_interface(&originif);
	}
	else
	{
		SpockInterface *existingif;

		existingif = get_node_interface_by_name(origin->id, origin->name, false);
		if (strcmp(existingif->dsn, provider_dsn) != 0)
			ereport(ERROR,
					(errcode(ERRCODE_INVALID_PARAMETER_VALUE),
					 errmsg("dsn \"%s\" points to existing node \"%s\" with different dsn \"%s\"",
							provider_dsn, origin->name, existingif->dsn)));

		memcpy(&originif, existingif, sizeof(SpockInterface));
	}

	/*
	 * Check for overlapping replication sets.
	 *
	 * Note that we can't use exclusion constraints as we use the
	 * subscriptions table in same manner as system catalog.
	 */
	replication_sets = textarray_to_list(rep_set_names);
	other_subs = get_node_subscriptions(originif.nodeid, true);
	foreach (lc, other_subs)
	{
		SpockSubscription *esub = (SpockSubscription *)lfirst(lc);
		ListCell *esetcell;

		foreach (esetcell, esub->replication_sets)
		{
			char *existingset = lfirst(esetcell);
			ListCell *nsetcell;

			foreach (nsetcell, replication_sets)
			{
				char *newset = lfirst(nsetcell);

				if (strcmp(newset, existingset) == 0)
					ereport(WARNING,
							(errcode(ERRCODE_INVALID_PARAMETER_VALUE),
							 errmsg("existing subscription \"%s\" to node "
									"\"%s\" already subscribes to replication "
									"set \"%s\"",
									esub->name, origin->name,
									newset)));
			}
		}
	}

	/*
	 * Create the subscription.
	 *
	 * Note for now we don't care much about the target interface so we fake
	 * it here to be invalid.
	 */
	targetif.id = localnode->node_if->id;
	targetif.nodeid = localnode->node->id;
	sub.id = InvalidOid;
	sub.name = sub_name;
	sub.origin_if = &originif;
	sub.target_if = &targetif;
	sub.replication_sets = replication_sets;
	sub.forward_origins = textarray_to_list(forward_origin_names);
	sub.enabled = true;
	gen_slot_name(&slot_name, get_database_name(MyDatabaseId),
				  origin->name, sub_name);
	sub.slot_name = pstrdup(NameStr(slot_name));
	sub.apply_delay = apply_delay;
	sub.force_text_transfer = force_text_transfer;

	create_subscription(&sub);

	/* Create synchronization status for the subscription. */
	memset(&sync, 0, sizeof(SpockSyncStatus));

	if (sync_structure && sync_data)
		sync.kind = SYNC_KIND_FULL;
	else if (sync_structure)
		sync.kind = SYNC_KIND_STRUCTURE;
	else if (sync_data)
		sync.kind = SYNC_KIND_DATA;
	else
		sync.kind = SYNC_KIND_INIT;

	sync.subid = sub.id;
	sync.status = SYNC_STATUS_INIT;
	create_local_sync_status(&sync);

	PG_RETURN_OID(sub.id);
}

/*
 * Remove subscribption.
 */
Datum spock_drop_subscription(PG_FUNCTION_ARGS)
{
	char *sub_name = NameStr(*PG_GETARG_NAME(0));
	bool ifexists = PG_GETARG_BOOL(1);
	SpockSubscription *sub;

	sub = get_subscription_by_name(sub_name, ifexists);

	if (sub != NULL)
	{
		SpockWorker *apply;
		List *other_subs;
		SpockLocalNode *node;

		node = get_local_node(true, false);

		/* First drop the status. */
		drop_subscription_sync_status(sub->id);

		/* Drop the actual subscription. */
		drop_subscription(sub->id);

		/*
		 * The rest is different depending on if we are doing this on provider
		 * or subscriber.
		 *
		 * For now on provider we just exist (there should be no records
		 * of subscribers on their provider node).
		 */
		if (sub->origin->id == node->node->id)
			PG_RETURN_BOOL(sub != NULL);

		/*
		 * If the provider node record existed only for the dropped,
		 * subscription, it should be dropped as well.
		 */
		other_subs = get_node_subscriptions(sub->origin->id, true);
		if (list_length(other_subs) == 0)
		{
			drop_node_interfaces(sub->origin->id);
			drop_node(sub->origin->id);
		}

		/* Kill the apply to unlock the resources. */
		LWLockAcquire(SpockCtx->lock, LW_EXCLUSIVE);
		apply = spock_apply_find(MyDatabaseId, sub->id);
		spock_worker_kill(apply);
		LWLockRelease(SpockCtx->lock);

		/* Wait for the apply to die. */
		for (;;)
		{
			int rc;

			LWLockAcquire(SpockCtx->lock, LW_EXCLUSIVE);
			apply = spock_apply_find(MyDatabaseId, sub->id);
			if (!spock_worker_running(apply))
			{
				LWLockRelease(SpockCtx->lock);
				break;
			}
			LWLockRelease(SpockCtx->lock);

			CHECK_FOR_INTERRUPTS();

			rc = WaitLatch(&MyProc->procLatch,
						   WL_LATCH_SET | WL_TIMEOUT | WL_POSTMASTER_DEATH, 1000L);

			if (rc & WL_POSTMASTER_DEATH)
				proc_exit(1);

			ResetLatch(&MyProc->procLatch);
		}

		/*
		 * Drop the slot on remote side.
		 *
		 * Note, we can't fail here since we can't assume that the remote node
		 * is still reachable or even alive.
		 */
		PG_TRY();
		{
			PGconn *origin_conn = spock_connect(sub->origin_if->dsn,
												sub->name, "cleanup");
			spock_drop_remote_slot(origin_conn, sub->slot_name);
			PQfinish(origin_conn);
		}
		PG_CATCH();
		{
			FlushErrorState();
			elog(WARNING, "could not drop slot \"%s\" on provider, you will probably have to drop it manually",
				 sub->slot_name);
		}
		PG_END_TRY();

		/* Drop the origin tracking locally. */
		replorigin_drop_by_name(sub->slot_name, true, false);
	}

	PG_RETURN_BOOL(sub != NULL);
}

/*
 * Disable subscription.
 */
Datum spock_alter_subscription_disable(PG_FUNCTION_ARGS)
{
	char *sub_name = NameStr(*PG_GETARG_NAME(0));
	bool immediate = PG_GETARG_BOOL(1);
	SpockSubscription *sub = get_subscription_by_name(sub_name, false);

	/* XXX: Only used for locking purposes. */
	(void)get_local_node(true, false);

	sub->enabled = false;

	alter_subscription(sub);

	if (immediate)
	{
		SpockWorker *apply;

		if ((IsTransactionBlock() || IsSubTransaction()))
			ereport(ERROR,
					(errcode(ERRCODE_ACTIVE_SQL_TRANSACTION),
					 errmsg("alter_subscription_disable with immediate = true "
							"cannot be run inside a transaction block")));

		LWLockAcquire(SpockCtx->lock, LW_EXCLUSIVE);
		apply = spock_apply_find(MyDatabaseId, sub->id);
		spock_worker_kill(apply);
		LWLockRelease(SpockCtx->lock);
	}

	PG_RETURN_BOOL(true);
}

/*
 * Enable subscription.
 */
Datum spock_alter_subscription_enable(PG_FUNCTION_ARGS)
{
	char *sub_name = NameStr(*PG_GETARG_NAME(0));
	bool immediate = PG_GETARG_BOOL(1);
	SpockSubscription *sub = get_subscription_by_name(sub_name, false);

	/* XXX: Only used for locking purposes. */
	(void)get_local_node(true, false);

	sub->enabled = true;

	alter_subscription(sub);

	/*
	 * There is nothing more to immediate here than running it outside of
	 * transaction.
	 */
	if (immediate && (IsTransactionBlock() || IsSubTransaction()))
	{
		ereport(ERROR,
				(errcode(ERRCODE_ACTIVE_SQL_TRANSACTION),
				 errmsg("alter_subscription_enable with immediate = true "
						"cannot be run inside a transaction block")));
	}

	PG_RETURN_BOOL(true);
}

/*
 * Switch interface the subscription is using.
 */
Datum spock_alter_subscription_interface(PG_FUNCTION_ARGS)
{
	char *sub_name = NameStr(*PG_GETARG_NAME(0));
	char *if_name = NameStr(*PG_GETARG_NAME(1));
	SpockSubscription *sub = get_subscription_by_name(sub_name, false);
	SpockInterface *new_if;

	/* XXX: Only used for locking purposes. */
	(void)get_local_node(true, false);

	new_if = get_node_interface_by_name(sub->origin->id, if_name, false);

	if (new_if->id == sub->origin_if->id)
		PG_RETURN_BOOL(false);

	sub->origin_if = new_if;
	alter_subscription(sub);

	PG_RETURN_BOOL(true);
}

/*
 * Add replication set to subscription.
 */
Datum spock_alter_subscription_add_replication_set(PG_FUNCTION_ARGS)
{
	char *sub_name = NameStr(*PG_GETARG_NAME(0));
	char *repset_name = NameStr(*PG_GETARG_NAME(1));
	SpockSubscription *sub = get_subscription_by_name(sub_name, false);
	ListCell *lc;

	foreach (lc, sub->replication_sets)
	{
		char *rs = (char *)lfirst(lc);

		if (strcmp(rs, repset_name) == 0)
			PG_RETURN_BOOL(false);
	}

	sub->replication_sets = lappend(sub->replication_sets, repset_name);
	alter_subscription(sub);

	PG_RETURN_BOOL(true);
}

/*
 * Remove replication set to subscription.
 */
Datum spock_alter_subscription_remove_replication_set(PG_FUNCTION_ARGS)
{
	char *sub_name = NameStr(*PG_GETARG_NAME(0));
	char *repset_name = NameStr(*PG_GETARG_NAME(1));
	SpockSubscription *sub = get_subscription_by_name(sub_name, false);
	ListCell *lc;

	foreach (lc, sub->replication_sets)
	{
		char *rs = (char *)lfirst(lc);

		if (strcmp(rs, repset_name) == 0)
		{
			sub->replication_sets = foreach_delete_current(sub->replication_sets,
														   lc);
			alter_subscription(sub);

			PG_RETURN_BOOL(true);
		}
	}

	PG_RETURN_BOOL(false);
}

/*
 * Synchronize all the missing tables.
 */
Datum spock_alter_subscription_synchronize(PG_FUNCTION_ARGS)
{
	char *sub_name = NameStr(*PG_GETARG_NAME(0));
	bool truncate = PG_GETARG_BOOL(1);
	SpockSubscription *sub = get_subscription_by_name(sub_name, false);
	PGconn *conn;
	List *remote_tables;
	List *local_tables;
	ListCell *lc;

	/* Read table list from provider. */
	conn = spock_connect(sub->origin_if->dsn, sub_name, "sync");
	remote_tables = spock_get_remote_repset_tables(conn, sub->replication_sets);
	PQfinish(conn);

	local_tables = get_subscription_tables(sub->id);

	/* Compare with sync status on subscription. And add missing ones. */
	foreach (lc, remote_tables)
	{
		SpockRemoteRel *remoterel = lfirst(lc);
		SpockSyncStatus *oldsync = NULL;
		ListCell *llc;

		foreach (llc, local_tables)
		{
			SpockSyncStatus *tablesync = (SpockSyncStatus *)lfirst(llc);

			if (namestrcmp(&tablesync->nspname, remoterel->nspname) == 0 &&
				namestrcmp(&tablesync->relname, remoterel->relname) == 0)
			{
				oldsync = tablesync;
				local_tables = foreach_delete_current(local_tables, llc);
				break;
			}
		}

		if (!oldsync)
		{
			SpockSyncStatus newsync;

			memset(&newsync, 0, sizeof(SpockSyncStatus));
			newsync.kind = SYNC_KIND_DATA;
			newsync.subid = sub->id;
			namestrcpy(&newsync.nspname, remoterel->nspname);
			namestrcpy(&newsync.relname, remoterel->relname);
			newsync.status = SYNC_STATUS_INIT;
			create_local_sync_status(&newsync);

			if (truncate)
				truncate_table(remoterel->nspname, remoterel->relname);
		}
	}

	/*
	 * Any leftover local tables should not be replicated, remove the status
	 * for them.
	 */
	foreach (lc, local_tables)
	{
		SpockSyncStatus *tablesync = (SpockSyncStatus *)lfirst(lc);

		drop_table_sync_status_for_sub(tablesync->subid,
									   NameStr(tablesync->nspname),
									   NameStr(tablesync->relname));
	}

	/* Tell apply to re-read sync statuses. */
	spock_subscription_changed(sub->id, false);

	PG_RETURN_BOOL(true);
}

/*
 * Resynchronize one existing table.
 */
Datum spock_alter_subscription_resynchronize_table(PG_FUNCTION_ARGS)
{
	char *sub_name = NameStr(*PG_GETARG_NAME(0));
	Oid reloid = PG_GETARG_OID(1);
	bool truncate = PG_GETARG_BOOL(2);
	SpockSubscription *sub = get_subscription_by_name(sub_name, false);
	SpockSyncStatus *oldsync;
	Relation rel;
	char *nspname,
		*relname;

	rel = table_open(reloid, AccessShareLock);

	nspname = get_namespace_name(RelationGetNamespace(rel));
	relname = RelationGetRelationName(rel);

	/* Reset sync status of the table. */
	oldsync = get_table_sync_status(sub->id, nspname, relname, true);
	if (oldsync)
	{
		if (oldsync->status != SYNC_STATUS_READY &&
			oldsync->status != SYNC_STATUS_SYNCDONE &&
			oldsync->status != SYNC_STATUS_NONE)
			elog(ERROR, "table %s.%s is already being synchronized",
				 nspname, relname);

		set_table_sync_status(sub->id, nspname, relname, SYNC_STATUS_INIT,
							  InvalidXLogRecPtr);
	}
	else
	{
		SpockSyncStatus newsync;

		memset(&newsync, 0, sizeof(SpockSyncStatus));
		newsync.kind = SYNC_KIND_DATA;
		newsync.subid = sub->id;
		namestrcpy(&newsync.nspname, nspname);
		namestrcpy(&newsync.relname, relname);
		newsync.status = SYNC_STATUS_INIT;
		create_local_sync_status(&newsync);
	}

	table_close(rel, NoLock);

	if (truncate)
		truncate_table(nspname, relname);

	/* Tell apply to re-read sync statuses. */
	spock_subscription_changed(sub->id, false);

	PG_RETURN_BOOL(true);
}

/*
 * Synchronize one sequence.
 */
Datum spock_synchronize_sequence(PG_FUNCTION_ARGS)
{
	Oid reloid = PG_GETARG_OID(0);

	/* Check that this is actually a node. */
	(void)get_local_node(true, false);

	synchronize_sequence(reloid);

	PG_RETURN_BOOL(true);
}

static char *
sync_status_to_string(char status)
{
	switch (status)
	{
	case SYNC_STATUS_INIT:
		return "sync_init";
	case SYNC_STATUS_STRUCTURE:
		return "sync_structure";
	case SYNC_STATUS_DATA:
		return "sync_data";
	case SYNC_STATUS_CONSTRAINTS:
		return "sync_constraints";
	case SYNC_STATUS_SYNCWAIT:
		return "sync_waiting";
	case SYNC_STATUS_CATCHUP:
		return "catchup";
	case SYNC_STATUS_SYNCDONE:
		return "synchronized";
	case SYNC_STATUS_READY:
		return "replicating";
	default:
		return "unknown";
	}
}

/*
 * Show info about one table.
 */
Datum spock_show_subscription_table(PG_FUNCTION_ARGS)
{
	char *sub_name = NameStr(*PG_GETARG_NAME(0));
	Oid reloid = PG_GETARG_OID(1);
	SpockSubscription *sub = get_subscription_by_name(sub_name, false);
	char *nspname;
	char *relname;
	SpockSyncStatus *sync;
	char *sync_status;
	TupleDesc tupdesc;
	Datum values[3];
	bool nulls[3];
	HeapTuple result_tuple;

	tupdesc = CreateTemplateTupleDesc(3);
	TupleDescInitEntry(tupdesc, (AttrNumber)1, "nspname", TEXTOID, -1, 0);
	TupleDescInitEntry(tupdesc, (AttrNumber)2, "relname", TEXTOID, -1, 0);
	TupleDescInitEntry(tupdesc, (AttrNumber)3, "status", TEXTOID, -1, 0);
	tupdesc = BlessTupleDesc(tupdesc);

	nspname = get_namespace_name(get_rel_namespace(reloid));
	relname = get_rel_name(reloid);

	/* Reset sync status of the table. */
	sync = get_table_sync_status(sub->id, nspname, relname, true);
	if (sync)
		sync_status = sync_status_to_string(sync->status);
	else
		sync_status = "unknown";

	memset(values, 0, sizeof(values));
	memset(nulls, 0, sizeof(nulls));

	values[0] = CStringGetTextDatum(nspname);
	values[1] = CStringGetTextDatum(relname);
	values[2] = CStringGetTextDatum(sync_status);

	result_tuple = heap_form_tuple(tupdesc, values, nulls);
	PG_RETURN_DATUM(HeapTupleGetDatum(result_tuple));
}

/*
 * Show info about subscribtion.
 */
Datum spock_show_subscription_status(PG_FUNCTION_ARGS)
{
	List *subscriptions;
	ListCell *lc;
	ReturnSetInfo *rsinfo = (ReturnSetInfo *)fcinfo->resultinfo;
	TupleDesc tupdesc;
	Tuplestorestate *tupstore;
	SpockLocalNode *node;
	MemoryContext per_query_ctx;
	MemoryContext oldcontext;

	/* check to see if caller supports us returning a tuplestore */
	if (rsinfo == NULL || !IsA(rsinfo, ReturnSetInfo))
		ereport(ERROR,
				(errcode(ERRCODE_FEATURE_NOT_SUPPORTED),
				 errmsg("set-valued function called in context that cannot accept a set")));
	if (!(rsinfo->allowedModes & SFRM_Materialize))
		ereport(ERROR,
				(errcode(ERRCODE_FEATURE_NOT_SUPPORTED),
				 errmsg("materialize mode required, but it is not "
						"allowed in this context")));

	node = check_local_node(false);

	if (PG_ARGISNULL(0))
	{
		subscriptions = get_node_subscriptions(node->node->id, false);
	}
	else
	{
		SpockSubscription *sub;
		sub = get_subscription_by_name(NameStr(*PG_GETARG_NAME(0)), false);
		subscriptions = list_make1(sub);
	}

	/* Switch into long-lived context to construct returned data structures */
	per_query_ctx = rsinfo->econtext->ecxt_per_query_memory;
	oldcontext = MemoryContextSwitchTo(per_query_ctx);

	/* Build a tuple descriptor for our result type */
	if (get_call_result_type(fcinfo, NULL, &tupdesc) != TYPEFUNC_COMPOSITE)
		elog(ERROR, "return type must be a row type");

	tupstore = tuplestore_begin_heap(true, false, work_mem);
	rsinfo->returnMode = SFRM_Materialize;
	rsinfo->setResult = tupstore;
	rsinfo->setDesc = tupdesc;

	MemoryContextSwitchTo(oldcontext);

	foreach (lc, subscriptions)
	{
		SpockSubscription *sub = lfirst(lc);
		SpockWorker *apply;
		Datum values[7];
		bool nulls[7];
		char *status;

		memset(values, 0, sizeof(values));
		memset(nulls, 0, sizeof(nulls));

		LWLockAcquire(SpockCtx->lock, LW_EXCLUSIVE);
		apply = spock_apply_find(MyDatabaseId, sub->id);
		if (spock_worker_running(apply))
		{
			SpockSyncStatus *sync;
			sync = get_subscription_sync_status(sub->id, true);

			if (!sync)
				status = "unknown";
			else if (sync->status == SYNC_STATUS_READY)
				status = "replicating";
			else
				status = "initializing";
		}
		else if (!sub->enabled)
			status = "disabled";
		else
			status = "down";
		LWLockRelease(SpockCtx->lock);

		values[0] = CStringGetTextDatum(sub->name);
		values[1] = CStringGetTextDatum(status);
		values[2] = CStringGetTextDatum(sub->origin->name);
		values[3] = CStringGetTextDatum(sub->origin_if->dsn);
		values[4] = CStringGetTextDatum(sub->slot_name);
		if (sub->replication_sets)
			values[5] =
				PointerGetDatum(strlist_to_textarray(sub->replication_sets));
		else
			nulls[5] = true;
		if (sub->forward_origins)
			values[6] =
				PointerGetDatum(strlist_to_textarray(sub->forward_origins));
		else
			nulls[6] = true;

		tuplestore_putvalues(tupstore, tupdesc, values, nulls);
	}

	tuplestore_donestoring(tupstore);

	PG_RETURN_VOID();
}

/*
 * Create new replication set.
 */
Datum spock_create_replication_set(PG_FUNCTION_ARGS)
{
	SpockRepSet repset;
	SpockLocalNode *node;

	node = check_local_node(true);

	repset.id = InvalidOid;

	repset.nodeid = node->node->id;
	repset.name = NameStr(*PG_GETARG_NAME(0));

	repset.replicate_insert = PG_GETARG_BOOL(1);
	repset.replicate_update = PG_GETARG_BOOL(2);
	repset.replicate_delete = PG_GETARG_BOOL(3);
	repset.replicate_truncate = PG_GETARG_BOOL(4);

	create_replication_set(&repset);

	PG_RETURN_OID(repset.id);
}

/*
 * Alter existing replication set.
 */
Datum spock_alter_replication_set(PG_FUNCTION_ARGS)
{
	SpockRepSet *repset;
	SpockLocalNode *node;

	if (PG_ARGISNULL(0))
		ereport(ERROR,
				(errcode(ERRCODE_INVALID_PARAMETER_VALUE),
				 errmsg("set_name cannot be NULL")));

	node = check_local_node(true);

	repset = get_replication_set_by_name(node->node->id,
										 NameStr(*PG_GETARG_NAME(0)), false);

	if (!PG_ARGISNULL(1))
		repset->replicate_insert = PG_GETARG_BOOL(1);
	if (!PG_ARGISNULL(2))
		repset->replicate_update = PG_GETARG_BOOL(2);
	if (!PG_ARGISNULL(3))
		repset->replicate_delete = PG_GETARG_BOOL(3);
	if (!PG_ARGISNULL(4))
		repset->replicate_truncate = PG_GETARG_BOOL(4);

	alter_replication_set(repset);

	PG_RETURN_OID(repset->id);
}

/*
 * Drop existing replication set.
 */
Datum spock_drop_replication_set(PG_FUNCTION_ARGS)
{
	char *set_name = NameStr(*PG_GETARG_NAME(0));
	bool ifexists = PG_GETARG_BOOL(1);
	SpockRepSet *repset;
	SpockLocalNode *node;

	node = check_local_node(true);

	repset = get_replication_set_by_name(node->node->id, set_name, ifexists);

	if (repset != NULL)
		drop_replication_set(repset->id);

	PG_RETURN_BOOL(repset != NULL);
}

/*
 * error context callback for parse failure during spock_replication_set_add_table()
 */
static void
add_table_parser_error_callback(void *arg)
{
	const char *row_filter_str = (const char *)arg;

	errcontext("invalid row_filter expression \"%s\"", row_filter_str);

	/*
	 * Currently we just suppress any syntax error position report, rather
	 * than transforming to an "internal query" error.  It's unlikely that a
	 * type name is complex enough to need positioning.
	 */
	errposition(0);
}

static Node *
parse_row_filter(Relation rel, char *row_filter_str)
{
	Node *row_filter = NULL;
	List *raw_parsetree_list;
	SelectStmt *stmt;
	ResTarget *restarget;
	ParseState *pstate;
	char *nspname;
	char *relname;
	ParseNamespaceItem *nsitem;
	StringInfoData buf;
	ErrorContextCallback myerrcontext;

	nspname = get_namespace_name(RelationGetNamespace(rel));
	relname = RelationGetRelationName(rel);

	/*
	 * Build fake query which includes the expression so that we can
	 * pass it to the parser.
	 */
	initStringInfo(&buf);
	appendStringInfo(&buf, "SELECT %s FROM %s", row_filter_str,
					 quote_qualified_identifier(nspname, relname));

	/* Parse it, providing proper error context. */
	myerrcontext.callback = add_table_parser_error_callback;
	myerrcontext.arg = (void *)row_filter_str;
	myerrcontext.previous = error_context_stack;
	error_context_stack = &myerrcontext;

	raw_parsetree_list = pg_parse_query(buf.data);

	error_context_stack = myerrcontext.previous;

	/* Validate the output from the parser. */
	if (list_length(raw_parsetree_list) != 1)
		goto fail;
	stmt = (SelectStmt *)linitial_node(RawStmt, raw_parsetree_list)->stmt;
	if (stmt == NULL ||
		!IsA(stmt, SelectStmt) ||
		stmt->distinctClause != NIL ||
		stmt->intoClause != NULL ||
		stmt->whereClause != NULL ||
		stmt->groupClause != NIL ||
		stmt->havingClause != NULL ||
		stmt->windowClause != NIL ||
		stmt->valuesLists != NIL ||
		stmt->sortClause != NIL ||
		stmt->limitOffset != NULL ||
		stmt->limitCount != NULL ||
		stmt->lockingClause != NIL ||
		stmt->withClause != NULL ||
		stmt->op != SETOP_NONE)
		goto fail;
	if (list_length(stmt->targetList) != 1)
		goto fail;
	restarget = (ResTarget *)linitial(stmt->targetList);
	if (restarget == NULL ||
		!IsA(restarget, ResTarget) ||
		restarget->name != NULL ||
		restarget->indirection != NIL ||
		restarget->val == NULL)
		goto fail;

	row_filter = restarget->val;

	/*
	 * Create a dummy ParseState and insert the target relation as its sole
	 * rangetable entry.  We need a ParseState for transformExpr.
	 */
	pstate = make_parsestate(NULL);
	nsitem = addRangeTableEntryForRelation(pstate,
										   rel,
										   AccessShareLock,
										   NULL,
										   false,
										   true);
	addNSItemToQuery(pstate, nsitem, true, true, true);
	/*
	 * Transform the expression and check it follows limits of row_filter
	 * which are same as those of CHECK constraint so we can use the builtin
	 * checks for that.
	 *
	 * TODO: make the errors look more informative (currently they will
	 * complain about CHECK constraint. (Possibly add context?)
	 */
	row_filter = transformExpr(pstate, row_filter, EXPR_KIND_CHECK_CONSTRAINT);
	row_filter = coerce_to_boolean(pstate, row_filter, "row_filter");
	assign_expr_collations(pstate, row_filter);
	if (list_length(pstate->p_rtable) != 1)
		ereport(ERROR,
				(errcode(ERRCODE_INVALID_COLUMN_REFERENCE),
				 errmsg("only table \"%s\" can be referenced in row_filter",
						relname)));
	pfree(buf.data);

	return row_filter;

fail:
	ereport(ERROR,
			(errcode(ERRCODE_SYNTAX_ERROR),
			 errmsg("invalid row_filter expression \"%s\"", row_filter_str)));
	return NULL; /* keep compiler quiet */
}

/*
 * Add replication set / table mapping.
 */
Datum spock_replication_set_add_table(PG_FUNCTION_ARGS)
{
	Name repset_name;
	Oid reloid;
	bool synchronize;
	Node *row_filter = NULL;
	List *att_list = NIL;
	SpockRepSet *repset;
	Relation rel;
	TupleDesc tupDesc;
	SpockLocalNode *node;
	char *nspname;
	char *relname;
	StringInfoData json;
	bool inc_partitions;
	List *reloids = NIL;
	ListCell *lc;

	/* Proccess for required parameters. */
	if (PG_ARGISNULL(0))
		ereport(ERROR,
				(errcode(ERRCODE_INVALID_PARAMETER_VALUE),
				 errmsg("set_name cannot be NULL")));
	if (PG_ARGISNULL(1))
		ereport(ERROR,
				(errcode(ERRCODE_INVALID_PARAMETER_VALUE),
				 errmsg("relation cannot be NULL")));
	if (PG_ARGISNULL(2))
		ereport(ERROR,
				(errcode(ERRCODE_INVALID_PARAMETER_VALUE),
				 errmsg("synchronize_data cannot be NULL")));

	repset_name = PG_GETARG_NAME(0);
	reloid = PG_GETARG_OID(1);
	synchronize = PG_GETARG_BOOL(2);
	inc_partitions = PG_GETARG_BOOL(5);

	/* standard check for node. */
	node = check_local_node(true);

	/* Find the replication set. */
	repset = get_replication_set_by_name(node->node->id,
										 NameStr(*repset_name), false);

	/*
	 * Make sure the relation exists (lock mode has to be the same one as
	 * in replication_set_add_relation).
	 */
	rel = table_open(reloid, ShareRowExclusiveLock);
	tupDesc = RelationGetDescr(rel);

	nspname = get_namespace_name(RelationGetNamespace(rel));
	relname = RelationGetRelationName(rel);

	/* Proccess att_list. */
	if (!PG_ARGISNULL(3))
	{
		ArrayType *att_names = PG_GETARG_ARRAYTYPE_P(3);
		Bitmapset *idattrs;

		/* fetch bitmap of REPLICATION IDENTITY attributes */
		idattrs = RelationGetIndexAttrBitmap(rel, INDEX_ATTR_BITMAP_IDENTITY_KEY);

		att_list = textarray_to_list(att_names);
		foreach (lc, att_list)
		{
			char *attname = (char *)lfirst(lc);
			int attnum = get_att_num_by_name(tupDesc, attname);

			if (attnum < 0)
				ereport(ERROR,
						(errcode(ERRCODE_SYNTAX_ERROR),
						 errmsg("table %s does not have column %s",
								quote_qualified_identifier(nspname, relname),
								attname)));

			idattrs = bms_del_member(idattrs,
									 attnum - FirstLowInvalidHeapAttributeNumber);
		}

		if (!bms_is_empty(idattrs))
			ereport(ERROR,
					(errcode(ERRCODE_SYNTAX_ERROR),
					 errmsg("REPLICA IDENTITY columns must be replicated")));
	}

	/* Proccess row_filter if any. */
	if (!PG_ARGISNULL(4))
	{
		row_filter = parse_row_filter(rel,
									  text_to_cstring(PG_GETARG_TEXT_PP(4)));
	}

	if (inc_partitions && rel->rd_rel->relkind == RELKIND_PARTITIONED_TABLE)
		reloids = find_all_inheritors(reloid, NoLock, NULL);
	else
		reloids = lappend_oid(reloids, reloid);

	/* Need to close the relation for doing ALTER TABLE */
	table_close(rel, NoLock);

	foreach (lc, reloids)
	{
		Oid partoid = lfirst_oid(lc);

		create_truncate_trigger(partoid);
		create_commit_info_columns(partoid);

		replication_set_add_table(repset->id, partoid, att_list, row_filter);

		/* In case of partitions, only synchronize the parent table. */
		if (synchronize && (partoid == reloid))
		{
			/* It's easier to construct json manually than via Jsonb API... */
			initStringInfo(&json);
			appendStringInfo(&json, "{\"schema_name\": ");
			escape_json(&json, nspname);
			appendStringInfo(&json, ",\"table_name\": ");
			escape_json(&json, relname);
			appendStringInfo(&json, "}");
			/* Queue the synchronize request for replication. */
			queue_message(list_make1(repset->name), GetUserId(),
						  QUEUE_COMMAND_TYPE_TABLESYNC, json.data);
		}
	}

	PG_RETURN_BOOL(true);
}

/*
 * Add replication set / sequence mapping.
 */
Datum spock_replication_set_add_sequence(PG_FUNCTION_ARGS)
{
	Name repset_name = PG_GETARG_NAME(0);
	Oid reloid = PG_GETARG_OID(1);
	bool synchronize = PG_GETARG_BOOL(2);
	SpockRepSet *repset;
	Relation rel;
	SpockLocalNode *node;
	char *nspname;
	char *relname;
	StringInfoData json;

	node = check_local_node(true);

	/* Find the replication set. */
	repset = get_replication_set_by_name(node->node->id,
										 NameStr(*repset_name), false);

	/*
	 * Make sure the relation exists (lock mode has to be the same one as
	 * in replication_set_add_relation).
	 */
	rel = table_open(reloid, ShareRowExclusiveLock);

	replication_set_add_seq(repset->id, reloid);

	if (synchronize)
	{
		nspname = get_namespace_name(RelationGetNamespace(rel));
		relname = RelationGetRelationName(rel);

		/* It's easier to construct json manually than via Jsonb API... */
		initStringInfo(&json);
		appendStringInfo(&json, "{\"schema_name\": ");
		escape_json(&json, nspname);
		appendStringInfo(&json, ",\"sequence_name\": ");
		escape_json(&json, relname);
		appendStringInfo(&json, ",\"last_value\": \"" INT64_FORMAT "\"",
						 sequence_get_last_value(reloid));
		appendStringInfo(&json, "}");

		/* Add sequence to the queue. */
		queue_message(list_make1(repset->name), GetUserId(),
					  QUEUE_COMMAND_TYPE_SEQUENCE, json.data);
	}

	/* Cleanup. */
	table_close(rel, NoLock);

	PG_RETURN_BOOL(true);
}

/*
 * Common function for adding replication set / relation mapping based on
 * schemas.
 */
static Datum
spock_replication_set_add_all_relations(Name repset_name,
										ArrayType *nsp_names,
										bool synchronize, char relkind)
{
	SpockRepSet *repset;
	Relation rel;
	SpockLocalNode *node;
	ListCell *lc;
	List *existing_relations = NIL;

	node = check_local_node(true);

	/* Find the replication set. */
	repset = get_replication_set_by_name(node->node->id,
										 NameStr(*repset_name), false);

	existing_relations = replication_set_get_tables(repset->id);
	existing_relations = list_concat_unique_oid(existing_relations,
												replication_set_get_seqs(repset->id));

	rel = table_open(RelationRelationId, RowExclusiveLock);

	foreach (lc, textarray_to_list(nsp_names))
	{
		char *nspname = lfirst(lc);
		Oid nspoid = LookupExplicitNamespace(nspname, false);
		ScanKeyData skey[1];
		SysScanDesc sysscan;
		HeapTuple tuple;

		ScanKeyInit(&skey[0],
					Anum_pg_class_relnamespace,
					BTEqualStrategyNumber, F_OIDEQ,
					ObjectIdGetDatum(nspoid));

		sysscan = systable_beginscan(rel, ClassNameNspIndexId, true,
									 NULL, 1, skey);

		while (HeapTupleIsValid(tuple = systable_getnext(sysscan)))
		{
			Form_pg_class reltup = (Form_pg_class)GETSTRUCT(tuple);
			Oid reloid = reltup->oid;

			/*
			 * Only add logged relations which are not system relations
			 * (catalog, toast).
			 * Include partitioned tables as well.
			 */
			if ((reltup->relkind != RELKIND_PARTITIONED_TABLE &&
				 reltup->relkind != relkind) ||
				reltup->relpersistence != RELPERSISTENCE_PERMANENT ||
				IsSystemClass(reloid, reltup))
				continue;

			if (!list_member_oid(existing_relations, reloid))
			{
				bool ispartition;

				if (relkind == RELKIND_RELATION || relkind == RELKIND_PARTITIONED_TABLE)
				{
					create_truncate_trigger(reloid);
					create_commit_info_columns(reloid);
					replication_set_add_table(repset->id, reloid, NIL, NULL);
				}
				else
					// FIXME: What happens if the id is a snowflake sequence?
					replication_set_add_seq(repset->id, reloid);

				/* don't synchronize the partitions */
				ispartition = get_rel_relispartition(reloid);
				if (synchronize && !ispartition)
				{
					char *relname;
					StringInfoData json;
					char cmdtype;

					relname = get_rel_name(reloid);

					/* It's easier to construct json manually than via Jsonb API... */
					initStringInfo(&json);
					appendStringInfo(&json, "{\"schema_name\": ");
					escape_json(&json, nspname);
					switch (relkind)
					{
					case RELKIND_RELATION:
						appendStringInfo(&json, ",\"table_name\": ");
						escape_json(&json, relname);
						cmdtype = QUEUE_COMMAND_TYPE_TABLESYNC;
						break;
					case RELKIND_SEQUENCE:
						appendStringInfo(&json, ",\"sequence_name\": ");
						escape_json(&json, relname);
						appendStringInfo(&json, ",\"last_value\": \"" INT64_FORMAT "\"",
										 sequence_get_last_value(reloid));
						cmdtype = QUEUE_COMMAND_TYPE_SEQUENCE;
						break;
					default:
						elog(ERROR, "unsupported relkind '%c'", relkind);
					}
					appendStringInfo(&json, "}");

					/* Queue the truncate for replication. */
					queue_message(list_make1(repset->name), GetUserId(), cmdtype,
								  json.data);
				}
			}
		}

		systable_endscan(sysscan);
	}

	table_close(rel, RowExclusiveLock);

	PG_RETURN_BOOL(true);
}

/*
 * Add replication set / table mapping based on schemas.
 */
Datum spock_replication_set_add_all_tables(PG_FUNCTION_ARGS)
{
	Name repset_name = PG_GETARG_NAME(0);
	ArrayType *nsp_names = PG_GETARG_ARRAYTYPE_P(1);
	bool synchronize = PG_GETARG_BOOL(2);

	return spock_replication_set_add_all_relations(repset_name, nsp_names,
												   synchronize,
												   RELKIND_RELATION);
}

/*
 * Add replication set / sequence mapping based on schemas.
 */
Datum spock_replication_set_add_all_sequences(PG_FUNCTION_ARGS)
{
	Name repset_name = PG_GETARG_NAME(0);
	ArrayType *nsp_names = PG_GETARG_ARRAYTYPE_P(1);
	bool synchronize = PG_GETARG_BOOL(2);

	return spock_replication_set_add_all_relations(repset_name, nsp_names,
												   synchronize,
												   RELKIND_SEQUENCE);
}

/*
 * Remove replication set / table mapping.
 *
 * Unlike the spock_replication_set_add_table, this function does not care
 * if table is valid or not, as we are just removing the record from repset.
 */
Datum spock_replication_set_remove_table(PG_FUNCTION_ARGS)
{
	Oid reloid = PG_GETARG_OID(1);
	SpockRepSet *repset;
	SpockLocalNode *node;
	char relkind;
	bool inc_partitions;
	List *reloids = NIL;
	ListCell *lc;

	node = check_local_node(true);

	/* Find the replication set. */
	repset = get_replication_set_by_name(node->node->id,
										 NameStr(*PG_GETARG_NAME(0)), false);

	inc_partitions = PG_GETARG_BOOL(2);
	relkind = get_rel_relkind(reloid);
	if (relkind == RELKIND_PARTITIONED_TABLE && inc_partitions)
		reloids = find_all_inheritors(reloid, NoLock, NULL);
	else
		reloids = lappend_oid(reloids, reloid);

	foreach (lc, reloids)
	{
		Oid partoid = lfirst_oid(lc);
		bool ignore_err = false;

		/*
		 * Ignore error reporting for a missing partitions. It's possible that
		 * we have dropped some partitions at one point, and then we try to drop
		 * all partitions.
		 */
		ignore_err = get_rel_relispartition(partoid);
		replication_set_remove_table(repset->id, partoid, ignore_err);
	}

	PG_RETURN_BOOL(true);
}

/*
 * Remove replication set / sequence mapping.
 */
Datum spock_replication_set_remove_sequence(PG_FUNCTION_ARGS)
{
	Oid seqoid = PG_GETARG_OID(1);
	SpockRepSet *repset;
	SpockLocalNode *node;

	node = check_local_node(true);

	/* Find the replication set. */
	repset = get_replication_set_by_name(node->node->id,
										 NameStr(*PG_GETARG_NAME(0)), false);

	replication_set_remove_seq(repset->id, seqoid, false);

	PG_RETURN_BOOL(true);
}

Datum spock_replication_set_add_partition(PG_FUNCTION_ARGS)
{
	Relation rel;
	Oid parent_reloid = InvalidOid;
	Oid partition_rel = InvalidOid;
	SpockLocalNode *local_node;
	List *repsets = NIL;
	List *reloids = NIL;
	Node *row_filter = NULL;
	ListCell *lc;
	int nrows = 0;

	if (PG_ARGISNULL(0))
		ereport(ERROR,
				(errcode(ERRCODE_INVALID_PARAMETER_VALUE),
				 errmsg("parent table cannot be NULL")));

	parent_reloid = PG_GETARG_OID(0);
	rel = table_open(parent_reloid, AccessShareLock);

	/* specific partition */
	if (!PG_ARGISNULL(1))
		partition_rel = PG_GETARG_OID(1);

	/* row filter */
	if (!PG_ARGISNULL(2))
	{
		/* Proccess row_filter if any. */
		row_filter = parse_row_filter(rel,
									  text_to_cstring(PG_GETARG_TEXT_PP(2)));
	}

	/* standard check for node. */
	local_node = check_local_node(true);
	repsets = get_table_replication_sets(local_node->node->id, parent_reloid);

	/* relation is not partitioned. nothing to do here. */
	if (rel->rd_rel->relkind != RELKIND_PARTITIONED_TABLE)
	{
		table_close(rel, NoLock);
		PG_RETURN_INT32(0);
	}

	/* prepare list of tables/partitions to be removed from replication set */
	if (OidIsValid(partition_rel))
		reloids = lappend_oid(reloids, partition_rel);
	else
		reloids = find_all_inheritors(parent_reloid, NoLock, NULL);

	foreach (lc, repsets)
	{
		SpockRepSet *repset = (SpockRepSet *)lfirst(lc);
		List *att_list = NIL;
		Node *reptbl_row_filter = NULL;
		ListCell *rlc;

		/* get columns list and row filter for the parent table. */
		get_table_replication_row(repset->id, parent_reloid, &att_list, &reptbl_row_filter);

		/* use parent's row_filter, if not given. */
		if (row_filter == NULL)
			row_filter = reptbl_row_filter;

		foreach (rlc, reloids)
		{
			Oid partoid = lfirst_oid(rlc);

			/* skip adding parent table, It's already there. */
			if (partoid == parent_reloid)
				continue;

			/* skip, if a partitions already existed. */
			if (get_table_replication_row(repset->id, partoid, NULL, NULL))
				continue;

			replication_set_add_table(repset->id, partoid, att_list, row_filter);
			nrows++;
		}

		if (reptbl_row_filter)
			pfree(reptbl_row_filter);
		list_free(att_list);
	}

	table_close(rel, NoLock);
	PG_RETURN_INT32(nrows);
}

Datum spock_replication_set_remove_partition(PG_FUNCTION_ARGS)
{
	Relation rel;
	Oid parent_reloid = InvalidOid;
	Oid partition_rel = InvalidOid;
	SpockLocalNode *local_node;
	List *repsets = NIL;
	List *reloids = NIL;
	ListCell *lc;
	int nrows = 0;
	bool ignore_err = false;

	if (PG_ARGISNULL(0))
		ereport(ERROR,
				(errcode(ERRCODE_INVALID_PARAMETER_VALUE),
				 errmsg("parent table cannot be NULL")));

	parent_reloid = PG_GETARG_OID(0);
	rel = table_open(parent_reloid, AccessShareLock);

	/* specific partition */
	if (!PG_ARGISNULL(1))
		partition_rel = PG_GETARG_OID(1);

	/* standard check for node. */
	local_node = check_local_node(true);
	repsets = get_table_replication_sets(local_node->node->id, parent_reloid);

	/* relation is not partitioned. nothing to do here. */
	if (rel->rd_rel->relkind != RELKIND_PARTITIONED_TABLE)
	{
		table_close(rel, NoLock);
		PG_RETURN_INT32(0);
	}

	/* prepare list of tables/partitions to be removed from replication set */
	if (OidIsValid(partition_rel))
		reloids = lappend_oid(reloids, partition_rel);
	else
		reloids = find_all_inheritors(parent_reloid, NoLock, NULL);

	ignore_err = list_length(reloids) > 1;
	foreach (lc, repsets)
	{
		SpockRepSet *repset = (SpockRepSet *)lfirst(lc);
		ListCell *rlc;

		foreach (rlc, reloids)
		{
			Oid partoid = lfirst_oid(rlc);

			/* skip parent table being removed. */
			if (partoid == parent_reloid)
				continue;

			/*
			 * don't report error while removing multiple parttions. some of
			 * them may have been removed.
			 */
			replication_set_remove_table(repset->id, partoid, ignore_err);
			nrows++;
		}
	}

	table_close(rel, NoLock);
	PG_RETURN_INT32(nrows);
}

/*
 * spock_replicate_ddl_command
 *
 * Queues the input SQL for replication.
 */
Datum spock_replicate_ddl_command(PG_FUNCTION_ARGS)
{
	text *command = PG_GETARG_TEXT_PP(0);
	char *query = text_to_cstring(command);
	int save_nestlevel;
	List *replication_sets;
	ListCell *lc;
	SpockLocalNode *node;
	StringInfoData cmd;
	StringInfoData q;
	List *path_list = NIL;
	char *search_path;
	char *role;

	node = check_local_node(false);

	replication_sets = textarray_to_list(PG_GETARG_ARRAYTYPE_P(1));
	search_path = text_to_cstring(PG_GETARG_TEXT_PP(2));
	role = text_to_cstring(PG_GETARG_TEXT_PP(3));

	/* validate given search path */
	if (!check_search_path(&search_path, NULL, PGC_S_SESSION))
		elog(ERROR, "provided search path is not valid");

	/* Validate replication sets. */
	foreach (lc, replication_sets)
	{
		char *setname = lfirst(lc);

		(void)get_replication_set_by_name(node->node->id, setname, false);
	}

	save_nestlevel = NewGUCNestLevel();

	/* Force everything in the query to be fully qualified. */
	(void)set_config_option("search_path", search_path,
							PGC_USERSET, PGC_S_SESSION,
							GUC_ACTION_SAVE, true, 0, false);

	/* Add search path to the query for execution on the target node */
	initStringInfo(&q);
	SplitIdentifierString(search_path, ',', &path_list);
	if (path_list != NIL)
	{
		ListCell *lc;

		appendStringInfoString(&q, "SET search_path TO ");
		foreach (lc, path_list)
		{
			if (lc != list_head(path_list))
				appendStringInfoChar(&q, ',');
			appendStringInfo(&q, "%s", quote_identifier((char *)lfirst(lc)));
		}
		appendStringInfo(&q, "; ");
	}
	else
		appendStringInfo(&q, "SET search_path TO ''; ");
	appendStringInfoString(&q, query);

	/* Convert the query to json string. */
	initStringInfo(&cmd);
	escape_json(&cmd, q.data);

	/* Queue the query for replication. */
	queue_message(replication_sets, get_role_oid(role, false),
				  QUEUE_COMMAND_TYPE_SQL, cmd.data);

	/*
	 * Execute the query locally.
	 * Use PG_TRY to ensure in_spock_replicate_ddl_command gets cleaned up
	 */
	in_spock_replicate_ddl_command = true;
	PG_TRY();
	{
		spock_execute_sql_command(query, role, false);
	}
	PG_CATCH();
	{
		in_spock_replicate_ddl_command = false;
		PG_RE_THROW();
	}
	PG_END_TRY();

	in_spock_replicate_ddl_command = false;

	/*
	 * Restore the GUC variables we set above.
	 */
	AtEOXact_GUC(true, save_nestlevel);

	PG_RETURN_BOOL(true);
}

/*
 * spock_auto_replicate_ddl
 *
 * Add the DDL statement to the spock.queue table so it can
 * be replicated to connected nodes. It also sends the current
 * search_path along with the query.
 */
<<<<<<< HEAD
void spock_auto_replicate_ddl(const char *query, List *replication_sets,
							  const char *role)
=======
void
spock_auto_replicate_ddl(const char *query, List *replication_sets,
						 const char *role, Node *stmt)
>>>>>>> 58d7d0c7
{
	ListCell *lc;
	SpockLocalNode *node;
<<<<<<< HEAD
	StringInfoData cmd;
	StringInfoData q;
	char *search_path;
=======
	StringInfoData	cmd;
	StringInfoData	q;
	char		   *search_path;
	bool			add_search_path = true;
	bool			warn = false;
>>>>>>> 58d7d0c7

	node = check_local_node(false);

	/* Validate replication sets. */
	foreach (lc, replication_sets)
	{
		char *setname = lfirst(lc);

		(void)get_replication_set_by_name(node->node->id, setname, false);
	}

	/* not all objects require search path setting. */
	switch(nodeTag(stmt))
	{
		case T_CreatedbStmt:	/* DATABASE */
		case T_DropdbStmt:
		case T_AlterDatabaseStmt:
#if PG_VERSION_NUM >= 150000
		case T_AlterDatabaseRefreshCollStmt:
#endif
		case T_AlterDatabaseSetStmt:
		case T_AlterSystemStmt:		/* ALTER SYSTEM */
		case T_CreateSubscriptionStmt:	/* SUBSCRIPTION */
		case T_DropSubscriptionStmt:
		case T_AlterSubscriptionStmt:
			add_search_path = false;
			goto skip_ddl;
			break;
		case T_AlterOwnerStmt:
			if (castNode(AlterOwnerStmt, stmt)->objectType == OBJECT_DATABASE ||
				castNode(RenameStmt, stmt)->renameType == OBJECT_SUBSCRIPTION)
				goto skip_ddl;
			if (castNode(AlterOwnerStmt, stmt)->objectType == OBJECT_TABLESPACE)
				add_search_path = false;
			break;
		case T_RenameStmt:
			if (castNode(RenameStmt, stmt)->renameType == OBJECT_DATABASE ||
				castNode(RenameStmt, stmt)->renameType == OBJECT_SUBSCRIPTION)
				goto skip_ddl;
			if (castNode(RenameStmt, stmt)->renameType == OBJECT_TABLESPACE)
				add_search_path = false;
			break;

		case T_CreateTableAsStmt:
			warn = true;
			break;

		case T_CreateTableSpaceStmt:	/* TABLESPACE */
		case T_DropTableSpaceStmt:
		case T_AlterTableSpaceOptionsStmt:
		case T_ClusterStmt:				/* CLUSTER */
			add_search_path = false;
			break;

		case T_AlterTableStmt:
			{
				ListCell *cell;
				AlterTableStmt *atstmt = (AlterTableStmt *) stmt;

				foreach(cell, atstmt->cmds)
				{
					AlterTableCmd *cmd = (AlterTableCmd *) lfirst(cell);
					if (cmd->subtype == AT_DetachPartition &&
						((PartitionCmd *) cmd->def)->concurrent)
						goto skip_ddl;
				}
			}
			break;

		case T_IndexStmt:
			if (castNode(IndexStmt, stmt)->concurrent)
				goto skip_ddl;
			break;

		default:
			add_search_path = true;
			break;
	}

	if (warn)
		elog(WARNING, "DDL statement replicated, but could be unsafe.");
	else
		elog(INFO, "DDL statement replicated.");

	initStringInfo(&q);
	if (add_search_path)
	{
		/* Add search path to the query for execution on the target node */
		search_path = GetConfigOptionByName("search_path", NULL, false);
		if (strlen(search_path) > 0)
			appendStringInfo(&q, "SET search_path TO %s; ", search_path);
		else
			appendStringInfo(&q, "SET search_path TO ''; ");
	}
	/* add query to buffer */
	appendStringInfoString(&q, query);

	/* Convert the query to json string. */
	initStringInfo(&cmd);
	escape_json(&cmd, q.data);

	/* Queue the query for replication. */
	queue_message(replication_sets, get_role_oid(role, false),
				  QUEUE_COMMAND_TYPE_DDL, cmd.data);

	return;

skip_ddl:
	elog(WARNING, "This DDL statement will not be replicated.");
}

/*
 * spock_queue_trigger
 *
 * Trigger which queues the TRUNCATE command.
 *
 * This function only writes to internal linked list, actual queueing is done
 * by spock_finish_truncate().
 */
Datum spock_queue_truncate(PG_FUNCTION_ARGS)
{
	TriggerData *trigdata = (TriggerData *)fcinfo->context;
	const char *funcname = "queue_truncate";
	MemoryContext oldcontext;
	SpockLocalNode *local_node;
	Oid save_userid = 0;
	int save_sec_context = 0;

	/* Return if this function was called from apply process. */
	if (MySpockWorker)
		PG_RETURN_VOID();

	/* Make sure this is being called as an AFTER TRUNCTATE trigger. */
	if (!CALLED_AS_TRIGGER(fcinfo))
		ereport(ERROR,
				(errcode(ERRCODE_E_R_I_E_TRIGGER_PROTOCOL_VIOLATED),
				 errmsg("function \"%s\" was not called by trigger manager",
						funcname)));

	if (!TRIGGER_FIRED_AFTER(trigdata->tg_event) ||
		!TRIGGER_FIRED_BY_TRUNCATE(trigdata->tg_event))
		ereport(ERROR,
				(errcode(ERRCODE_E_R_I_E_TRIGGER_PROTOCOL_VIOLATED),
				 errmsg("function \"%s\" must be fired AFTER TRUNCATE",
						funcname)));

	/*
	 * Elevate access level to read spock schema objects.
	 */
	GetUserIdAndSecContext(&save_userid, &save_sec_context);
	SetUserIdAndSecContext(BOOTSTRAP_SUPERUSERID,
						   save_sec_context | SECURITY_LOCAL_USERID_CHANGE);

	/* If this is not spock node, don't do anything. */
	local_node = get_local_node(false, true);

	SetUserIdAndSecContext(save_userid, save_sec_context);

	if (!local_node)
		PG_RETURN_VOID();

	/* Make sure the list change survives the trigger call. */
	oldcontext = MemoryContextSwitchTo(TopTransactionContext);
	spock_truncated_tables = lappend_oid(spock_truncated_tables,
										 RelationGetRelid(trigdata->tg_relation));
	MemoryContextSwitchTo(oldcontext);

	PG_RETURN_VOID();
}

/*
 * spock_dependency_check_trigger
 *
 * No longer used, present for smoother upgrades.
 */
Datum spock_dependency_check_trigger(PG_FUNCTION_ARGS)
{
	PG_RETURN_VOID();
}

Datum spock_node_info(PG_FUNCTION_ARGS)
{
	TupleDesc tupdesc;
	Datum values[8];
	bool nulls[8];
	HeapTuple htup;
	char sysid[32];
	List *repsets;
	SpockLocalNode *node;

	/* Build a tuple descriptor for our result type */
	if (get_call_result_type(fcinfo, NULL, &tupdesc) != TYPEFUNC_COMPOSITE)
		elog(ERROR, "return type must be a row type");
	tupdesc = BlessTupleDesc(tupdesc);

	node = get_local_node(false, false);

	snprintf(sysid, sizeof(sysid), UINT64_FORMAT,
			 GetSystemIdentifier());
	repsets = get_node_replication_sets(node->node->id);

	memset(nulls, 0, sizeof(nulls));
	values[0] = ObjectIdGetDatum(node->node->id);
	values[1] = CStringGetTextDatum(node->node->name);
	values[2] = CStringGetTextDatum(sysid);
	values[3] = CStringGetTextDatum(get_database_name(MyDatabaseId));
	values[4] = CStringGetTextDatum(repsetslist_to_identifierstr(repsets));

	if (node->node->location)
		values[5] = CStringGetTextDatum(node->node->location);
	else
		nulls[5] = true;

	if (node->node->country)
		values[6] = CStringGetTextDatum(node->node->country);
	else
		nulls[6] = true;

	if (node->node->info)
		values[7] = JsonbPGetDatum(node->node->info);
	else
		nulls[7] = true;

	htup = heap_form_tuple(tupdesc, values, nulls);

	PG_RETURN_DATUM(HeapTupleGetDatum(htup));
}

/*
 * Get replication info about table.
 *
 * This is called by downstream sync worker on the upstream to obtain
 * info needed to do initial synchronization correctly. Be careful
 * about changing it, as it must be upward- and downward-compatible.
 */
Datum spock_show_repset_table_info(PG_FUNCTION_ARGS)
{
	Oid reloid = PG_GETARG_OID(0);
	ArrayType *rep_set_names = PG_GETARG_ARRAYTYPE_P(1);
	Relation rel;
	List *replication_sets;
	TupleDesc reldesc;
	TupleDesc rettupdesc;
	int i;
	List *att_list = NIL;
	Datum values[7];
	bool nulls[7];
	char *nspname;
	char *relname;
	HeapTuple htup;
	SpockLocalNode *node;
	SpockTableRepInfo *tableinfo;

	node = get_local_node(false, false);

	/* Build a tuple descriptor for our result type */
	if (get_call_result_type(fcinfo, NULL, &rettupdesc) != TYPEFUNC_COMPOSITE)
		elog(ERROR, "return type must be a row type");
	rettupdesc = BlessTupleDesc(rettupdesc);

	rel = table_open(reloid, AccessShareLock);
	reldesc = RelationGetDescr(rel);
	replication_sets = textarray_to_list(rep_set_names);
	replication_sets = get_replication_sets(node->node->id,
											replication_sets,
											false);

	nspname = get_namespace_name(RelationGetNamespace(rel));
	relname = RelationGetRelationName(rel);

	/* Build the replication info for the table. */
	tableinfo = get_table_replication_info(node->node->id, rel,
										   replication_sets);

	/* Build the column list. */
	for (i = 0; i < reldesc->natts; i++)
	{
		Form_pg_attribute att = TupleDescAttr(reldesc, i);

		/* Skip dropped columns. */
		if (att->attisdropped)
			continue;

		/* Skip filtered columns if any. */
		if (tableinfo->att_list &&
			!bms_is_member(att->attnum - FirstLowInvalidHeapAttributeNumber,
						   tableinfo->att_list))
			continue;

		att_list = lappend(att_list, NameStr(att->attname));
	}

	/* And now build the result. */
	memset(nulls, false, sizeof(nulls));
	values[0] = ObjectIdGetDatum(RelationGetRelid(rel));
	values[1] = CStringGetTextDatum(nspname);
	values[2] = CStringGetTextDatum(relname);
	values[3] = PointerGetDatum(strlist_to_textarray(att_list));
	values[4] = BoolGetDatum(list_length(tableinfo->row_filter) > 0);
	values[5] = CharGetDatum(rel->rd_rel->relkind);
	values[6] = BoolGetDatum(rel->rd_rel->relispartition);

	htup = heap_form_tuple(rettupdesc, values, nulls);

	table_close(rel, NoLock);

	PG_RETURN_DATUM(HeapTupleGetDatum(htup));
}

/*
 * Dummy function to allow upgrading through all intermediate versions
 */
Datum spock_show_repset_table_info_by_target(PG_FUNCTION_ARGS)
{
	abort();
}

/*
 * Do sequential table scan and return all rows that pass the row filter(s)
 * defined in speficied replication set(s) for a table.
 *
 * This is called by downstream sync worker on the upstream to obtain
 * filtered data for initial COPY.
 */
Datum spock_table_data_filtered(PG_FUNCTION_ARGS)
{
	Oid argtype = get_fn_expr_argtype(fcinfo->flinfo, 0);
	Oid reloid;
	ArrayType *rep_set_names;
	ReturnSetInfo *rsi;
	Relation rel;
	List *replication_sets;
	ListCell *lc;
	TupleDesc tupdesc;
	TupleDesc reltupdesc;
	EState *estate;
	ExprContext *econtext;
	Tuplestorestate *tupstore;
	SpockLocalNode *node;
	SpockTableRepInfo *tableinfo;
	MemoryContext per_query_ctx;
	MemoryContext oldcontext;
	StringInfoData query;
	int i = 0;
	int rc;

	node = get_local_node(false, false);

	/* Validate parameter. */
	if (PG_ARGISNULL(1))
		ereport(ERROR,
				(errcode(ERRCODE_INVALID_PARAMETER_VALUE),
				 errmsg("relation cannot be NULL")));
	if (PG_ARGISNULL(2))
		ereport(ERROR,
				(errcode(ERRCODE_INVALID_PARAMETER_VALUE),
				 errmsg("repsets cannot be NULL")));

	reloid = PG_GETARG_OID(1);
	rep_set_names = PG_GETARG_ARRAYTYPE_P(2);

	if (!type_is_rowtype(argtype))
		ereport(ERROR,
				(errcode(ERRCODE_DATATYPE_MISMATCH),
				 errmsg("first argument of %s must be a row type",
						"spock_table_data_filtered")));

	rsi = (ReturnSetInfo *)fcinfo->resultinfo;

	if (!rsi || !IsA(rsi, ReturnSetInfo) ||
		(rsi->allowedModes & SFRM_Materialize) == 0 ||
		rsi->expectedDesc == NULL)
		ereport(ERROR,
				(errcode(ERRCODE_FEATURE_NOT_SUPPORTED),
				 errmsg("set-valued function called in context that "
						"cannot accept a set")));

	/* Switch into long-lived context to construct returned data structures */
	per_query_ctx = rsi->econtext->ecxt_per_query_memory;
	oldcontext = MemoryContextSwitchTo(per_query_ctx);

	/*
	 * get the tupdesc from the result set info - it must be a record type
	 * because we already checked that arg1 is a record type, or we're in a
	 * to_record function which returns a setof record.
	 */
	if (get_call_result_type(fcinfo, NULL, &tupdesc) != TYPEFUNC_COMPOSITE)
		ereport(ERROR,
				(errcode(ERRCODE_FEATURE_NOT_SUPPORTED),
				 errmsg("function returning record called in context "
						"that cannot accept type record")));
	tupdesc = BlessTupleDesc(tupdesc);

	/* Prepare output tuple store. */
	tupstore = tuplestore_begin_heap(false, false, work_mem);
	rsi->returnMode = SFRM_Materialize;
	rsi->setResult = tupstore;
	rsi->setDesc = tupdesc;

	MemoryContextSwitchTo(oldcontext);

	/* Check output type and table row type are the same. */
	rel = table_open(reloid, AccessShareLock);
	reltupdesc = RelationGetDescr(rel);
	if (!equalTupleDescs(tupdesc, reltupdesc))
		ereport(ERROR,
				(errcode(ERRCODE_DATATYPE_MISMATCH),
				 errmsg("return type of %s must be same as row type of the relation",
						"spock_table_data_filtered")));

	/* Build the replication info for the table. */
	replication_sets = textarray_to_list(rep_set_names);
	replication_sets = get_replication_sets(node->node->id,
											replication_sets,
											false);
	tableinfo = get_table_replication_info(node->node->id, rel,
										   replication_sets);

	/* Prepare executor. */
	estate = create_estate_for_relation(rel, false);
	econtext = prepare_per_tuple_econtext(estate, reltupdesc);

	/* Prepare query with row filter expression. */
	initStringInfo(&query);
	appendStringInfo(&query, "SELECT * FROM %s.%s",
					 quote_identifier(get_namespace_name(RelationGetNamespace(rel))),
					 quote_identifier(RelationGetRelationName(rel)));

	if (list_length(tableinfo->row_filter) > 0)
		appendStringInfoString(&query, " WHERE ");

	foreach (lc, tableinfo->row_filter)
	{
		Node *row_filter = (Node *)lfirst(lc);
		Datum row_filter_d;
		Datum resqual;

		row_filter_d = CStringGetTextDatum(nodeToString(row_filter));
		resqual = DirectFunctionCall2(pg_get_expr, row_filter_d,
									  ObjectIdGetDatum(reloid));
		if (i > 0)
			appendStringInfo(&query, " OR ");

		appendStringInfo(&query, " %s",
						 text_to_cstring(DatumGetTextP(resqual)));
		i++;
		pfree(DatumGetTextP(resqual));
		pfree(DatumGetTextPP(row_filter_d));
	}

	if (SPI_connect() != SPI_OK_CONNECT)
		elog(ERROR, "SPOCK: SPI_connect() failed");

	rc = SPI_execute(query.data, true, 0);
	if (rc != SPI_OK_SELECT)
		elog(ERROR, "SPOCK: SPI_execute() failed");

	for (i = 0; i < SPI_processed; i++)
	{
		HeapTuple tup = SPI_tuptable->vals[i];

		tuplestore_puttuple(tupstore, tup);
	}

	/* Cleanup. */
	ExecDropSingleTupleTableSlot(econtext->ecxt_scantuple);
	FreeExecutorState(estate);

	SPI_freetuptable(SPI_tuptable);
	SPI_finish();
	table_close(rel, NoLock);

	PG_RETURN_NULL();
}

/*
 * Wait for subscription and initial sync to complete, or, if relation info is
 * given, for sync to complete for a specific table.
 *
 * We have to play games with snapshots to achieve this, since we're looking at
 * spock tables in the future as far as our snapshot is concerned.
 */
static void
spock_wait_for_sync_complete(char *subscription_name, char *relnamespace, char *relname)
{
	SpockSubscription *sub;

	/*
	 * If we wait in SERIALIZABLE, then the next snapshot after we return
	 * won't reflect the new state.
	 */
	if (IsolationUsesXactSnapshot())
		elog(ERROR, "cannot wait for sync in REPEATABLE READ or SERIALIZABLE isolation");

	sub = get_subscription_by_name(subscription_name, false);

	do
	{
		SpockSyncStatus *subsync;
		List *tables;
		bool isdone = false;
		int rc;

		/* We need to see the latest rows */
		PushActiveSnapshot(GetLatestSnapshot());

		subsync = get_subscription_sync_status(sub->id, true);
		isdone = subsync && subsync->status == SYNC_STATUS_READY;
		free_sync_status(subsync);

		if (isdone)
		{
			/*
			 * Subscription itself is synced, but what about separately
			 * synced tables?
			 */
			if (relname != NULL)
			{
				SpockSyncStatus *table = get_table_sync_status(sub->id, relnamespace, relname, false);
				isdone = table && table->status == SYNC_STATUS_READY;
				free_sync_status(table);
			}
			else
			{
				/*
				 * XXX This is plenty inefficient and we should probably just do a direct catalog
				 * scan, but meh, it hardly has to be fast.
				 */
				ListCell *lc;
				tables = get_unsynced_tables(sub->id);
				isdone = tables == NIL;
				foreach (lc, tables)
				{
					SpockSyncStatus *table = lfirst(lc);
					free_sync_status(table);
				}
				list_free(tables);
			}
		}

		PopActiveSnapshot();

		if (isdone)
			break;

		CHECK_FOR_INTERRUPTS();

		/* some kind of backoff could be useful here */
		rc = WaitLatch(&MyProc->procLatch,
					   WL_LATCH_SET | WL_TIMEOUT | WL_POSTMASTER_DEATH, 200L);

		if (rc & WL_POSTMASTER_DEATH)
			proc_exit(1);

		ResetLatch(&MyProc->procLatch);
	} while (1);
}

Datum spock_wait_for_subscription_sync_complete(PG_FUNCTION_ARGS)
{
	char *subscription_name = NameStr(*PG_GETARG_NAME(0));

	spock_wait_for_sync_complete(subscription_name, NULL, NULL);

	PG_RETURN_VOID();
}

Datum spock_wait_for_table_sync_complete(PG_FUNCTION_ARGS)
{
	char *subscription_name = NameStr(*PG_GETARG_NAME(0));
	Oid relid = PG_GETARG_OID(1);
	char *relname, *relnamespace;

	relname = get_rel_name(relid);
	relnamespace = get_namespace_name(get_rel_namespace(relid));

	spock_wait_for_sync_complete(subscription_name, relnamespace, relname);

	PG_RETURN_VOID();
}

/*
 * Like pg_xact_commit_timestamp but extended for replorigin
 * too.
 */
Datum spock_xact_commit_timestamp_origin(PG_FUNCTION_ARGS)
{
#ifdef HAVE_REPLICATION_ORIGINS
	TransactionId xid = PG_GETARG_UINT32(0);
	TimestampTz ts;
	RepOriginId origin;
	bool found;
#endif
	TupleDesc tupdesc;
	Datum values[2];
	bool nulls[2] = {false, false};
	HeapTuple tup;

	/*
	 * Construct a tuple descriptor for the result row. Must match the
	 * function declaration.
	 */
	tupdesc = CreateTemplateTupleDesc(2);
	TupleDescInitEntry(tupdesc, (AttrNumber)1, "timestamp",
					   TIMESTAMPTZOID, -1, 0);
	TupleDescInitEntry(tupdesc, (AttrNumber)2, "roident",
					   OIDOID, -1, 0);
	tupdesc = BlessTupleDesc(tupdesc);

#ifdef HAVE_REPLICATION_ORIGINS
	found = TransactionIdGetCommitTsData(xid, &ts, &origin);

	if (found)
	{
		values[0] = TimestampTzGetDatum(ts);
		values[1] = ObjectIdGetDatum(origin);
	}
	else
#endif
	{
		values[0] = (Datum)0;
		nulls[0] = true;
		values[1] = (Datum)0;
		nulls[1] = true;
	}

	tup = heap_form_tuple(tupdesc, values, nulls);
	PG_RETURN_DATUM(HeapTupleGetDatum(tup));
}

Datum spock_gen_slot_name(PG_FUNCTION_ARGS)
{
	char *dbname = NameStr(*PG_GETARG_NAME(0));
	char *provider_node_name = NameStr(*PG_GETARG_NAME(1));
	char *subscription_name = NameStr(*PG_GETARG_NAME(2));
	Name slot_name;

	slot_name = (Name)palloc0(NAMEDATALEN);

	gen_slot_name(slot_name, dbname, provider_node_name,
				  subscription_name);

	PG_RETURN_NAME(slot_name);
}

/*
 * Generate slot name (used also for origin identifier)
 *
 * The current format is:
 * spk_<subscriber database name>_<provider node name>_<subscription name>
 *
 * Note that we want to leave enough free space for 8 bytes of suffix
 * which in practice means 9 bytes including the underscore.
 */
static void
gen_slot_name(Name slot_name, char *dbname, const char *provider_node,
			  const char *subscription_name)
{
	char *cp;

	memset(NameStr(*slot_name), 0, NAMEDATALEN);
	snprintf(NameStr(*slot_name), NAMEDATALEN,
			 "spk_%s_%s_%s",
			 shorten_hash(dbname, 16),
			 shorten_hash(provider_node, 16),
			 shorten_hash(subscription_name, 16));
	NameStr(*slot_name)[NAMEDATALEN - 1] = '\0';

	/* Replace all the invalid characters in slot name with underscore. */
	for (cp = NameStr(*slot_name); *cp; cp++)
	{
		if (!((*cp >= 'a' && *cp <= 'z') || (*cp >= '0' && *cp <= '9') || (*cp == '_')))
		{
			*cp = '_';
		}
	}
}

Datum spock_version(PG_FUNCTION_ARGS)
{
	PG_RETURN_TEXT_P(cstring_to_text(SPOCK_VERSION));
}

Datum spock_version_num(PG_FUNCTION_ARGS)
{
	PG_RETURN_INT32(SPOCK_VERSION_NUM);
}

Datum spock_max_proto_version(PG_FUNCTION_ARGS)
{
	PG_RETURN_INT32(SPOCK_MAX_PROTO_VERSION_NUM);
}

Datum spock_min_proto_version(PG_FUNCTION_ARGS)
{
	PG_RETURN_INT32(SPOCK_MIN_PROTO_VERSION_NUM);
}

/* Dummy functions for backward comptibility. */
Datum spock_truncate_trigger_add(PG_FUNCTION_ARGS)
{
	PG_RETURN_VOID();
}

PGDLLEXPORT extern Datum spock_hooks_setup(PG_FUNCTION_ARGS);
PG_FUNCTION_INFO_V1(spock_hooks_setup);
Datum spock_hooks_setup(PG_FUNCTION_ARGS)
{
	PG_RETURN_VOID();
}

PGDLLEXPORT extern Datum get_channel_stats(PG_FUNCTION_ARGS);
Datum get_channel_stats(PG_FUNCTION_ARGS)
{
	ReturnSetInfo *rsinfo = (ReturnSetInfo *)fcinfo->resultinfo;
	TupleDesc tupdesc;
	Tuplestorestate *tupstore;
	MemoryContext per_query_ctx;
	MemoryContext oldcontext;
	HASH_SEQ_STATUS hash_seq;
	spockStatsEntry *entry;
	Datum *values;
	bool *nulls;

	if (!SpockCtx || !SpockHash)
		ereport(ERROR,
				(errcode(ERRCODE_OBJECT_NOT_IN_PREREQUISITE_STATE),
				 errmsg("spock must be loaded via shared_preload_libraries")));

	/* check to see if caller supports us returning a tuplestore */
	if (rsinfo == NULL || !IsA(rsinfo, ReturnSetInfo))
		ereport(ERROR,
				(errcode(ERRCODE_FEATURE_NOT_SUPPORTED),
				 errmsg("set-valued function called in context that cannot accept a set")));
	if (!(rsinfo->allowedModes & SFRM_Materialize))
		ereport(ERROR,
				(errcode(ERRCODE_FEATURE_NOT_SUPPORTED),
				 errmsg("materialize mode required, but it is not "
						"allowed in this context")));

	/* Switch into long-lived context to construct returned data structures */
	per_query_ctx = rsinfo->econtext->ecxt_per_query_memory;
	oldcontext = MemoryContextSwitchTo(per_query_ctx);

	if (get_call_result_type(fcinfo, NULL, &tupdesc) != TYPEFUNC_COMPOSITE)
		elog(ERROR, "return type must be a row type");

	tupstore = tuplestore_begin_heap(true, false, work_mem);
	rsinfo->returnMode = SFRM_Materialize;
	rsinfo->setResult = tupstore;
	rsinfo->setDesc = tupdesc;

	MemoryContextSwitchTo(oldcontext);

	LWLockAcquire(SpockCtx->lock, LW_SHARED);
	hash_seq_init(&hash_seq, SpockHash);

	values = palloc0(sizeof(Datum) * (SPOCK_STATS_NUM_COUNTERS + 2));
	nulls = palloc0(sizeof(bool) * (SPOCK_STATS_NUM_COUNTERS + 2));

	while ((entry = hash_seq_search(&hash_seq)) != NULL)
	{
		int i = 0;
		int j;

		if (entry->key.dboid != MyDatabaseId)
			continue;

		memset(values, 0, sizeof(Datum) * (SPOCK_STATS_NUM_COUNTERS + 2));
		memset(nulls, 0, sizeof(bool) * (SPOCK_STATS_NUM_COUNTERS + 2));

		values[i++] = ObjectIdGetDatum(entry->key.subid);
		values[i++] = ObjectIdGetDatum(entry->key.relid);

		for (j = 0; j < SPOCK_STATS_NUM_COUNTERS; j++)
			values[i++] = Int64GetDatum(entry->counter[j]);

		tuplestore_putvalues(tupstore, tupdesc, values, nulls);
	}

	spock_stats_hash_full = false;

	LWLockRelease(SpockCtx->lock);

	tuplestore_donestoring(tupstore);
	MemoryContextSwitchTo(oldcontext);

	return (Datum)0;
}

PGDLLEXPORT extern Datum reset_channel_stats(PG_FUNCTION_ARGS);
Datum reset_channel_stats(PG_FUNCTION_ARGS)
{
	HASH_SEQ_STATUS hash_seq;
	spockStatsEntry *entry;

	if (!SpockCtx || !SpockHash)
		ereport(ERROR,
				(errcode(ERRCODE_OBJECT_NOT_IN_PREREQUISITE_STATE),
				 errmsg("spock must be loaded via shared_preload_libraries")));

	LWLockAcquire(SpockCtx->lock, LW_EXCLUSIVE);

	hash_seq_init(&hash_seq, SpockHash);
	while ((entry = hash_seq_search(&hash_seq)) != NULL)
	{
		hash_search(SpockHash, &entry->key, HASH_REMOVE, NULL);
	}

	LWLockRelease(SpockCtx->lock);
	PG_RETURN_VOID();
}

Datum lag_tracker_info(PG_FUNCTION_ARGS)
{
	ReturnSetInfo *rsinfo = (ReturnSetInfo *)fcinfo->resultinfo;
	TupleDesc tupdesc;
	Tuplestorestate *tupstore;
	MemoryContext per_query_ctx;
	MemoryContext oldcontext;
	HASH_SEQ_STATUS hash_seq;
	LagTrackerEntry *hentry;

	/* check to see if caller supports us returning a tuplestore */
	if (rsinfo == NULL || !IsA(rsinfo, ReturnSetInfo))
		ereport(ERROR,
				(errcode(ERRCODE_FEATURE_NOT_SUPPORTED),
				 errmsg("set-valued function called in context "
						"that cannot accept a set")));
	if (!(rsinfo->allowedModes & SFRM_Materialize))
		ereport(ERROR,
				(errcode(ERRCODE_FEATURE_NOT_SUPPORTED),
				 errmsg("materialize mode required, but it is not "
						"allowed in this context")));

	/* Build a tuple descriptor for our result type */
	if (get_call_result_type(fcinfo, NULL, &tupdesc) != TYPEFUNC_COMPOSITE)
		elog(ERROR, "return type must be a row type");

	per_query_ctx = rsinfo->econtext->ecxt_per_query_memory;
	oldcontext = MemoryContextSwitchTo(per_query_ctx);

	tupstore = tuplestore_begin_heap(true, false, work_mem);
	rsinfo->returnMode = SFRM_Materialize;
	rsinfo->setResult = tupstore;
	rsinfo->setDesc = tupdesc;

	MemoryContextSwitchTo(oldcontext);

	LWLockAcquire(SpockCtx->lag_lock, LW_EXCLUSIVE);

	hash_seq_init(&hash_seq, LagTrackerHash);
	while ((hentry = hash_seq_search(&hash_seq)) != NULL)
	{
		Datum values[3];
		bool nulls[3];

		/* Include this entry in the result. */
		MemSet(values, 0, sizeof(values));
		MemSet(nulls, 0, sizeof(nulls));

		values[0] = CStringGetTextDatum(hentry->slotname);
		if (hentry->commit_sample.lsn == InvalidXLogRecPtr)
			nulls[1] = nulls[2] = true;
		else
		{
			values[1] = LSNGetDatum(hentry->commit_sample.lsn);
			values[2] = TimestampTzGetDatum(hentry->commit_sample.time);
		}

		tuplestore_putvalues(tupstore, tupdesc, values, nulls);
	}

	LWLockRelease(SpockCtx->lag_lock);

	/* clean up and return the tuplestore */
	tuplestore_donestoring(tupstore);

	PG_RETURN_VOID();
}

Datum lag_tracker_feedback(PG_FUNCTION_ARGS)
{
	char *slotname;
	XLogRecPtr last_recvpos;
	TimestampTz time;

	slotname = NameStr(*PG_GETARG_NAME(0));
	last_recvpos = PG_GETARG_LSN(1);
	time = PG_GETARG_TIMESTAMPTZ(2);

	lag_tracker_entry(slotname, last_recvpos, time);

	PG_RETURN_VOID();
}

/* Generic delta apply functions */
Datum delta_apply_int2(PG_FUNCTION_ARGS)
{
	Datum old_value = PG_GETARG_DATUM(0);
	Datum new_value = PG_GETARG_DATUM(1);
	Datum local_val = PG_GETARG_DATUM(2);
	Datum delta;

	delta = DirectFunctionCall2(int2mi, new_value, old_value);
	PG_RETURN_DATUM(DirectFunctionCall2(int2pl, local_val, delta));
}

Datum delta_apply_int4(PG_FUNCTION_ARGS)
{
	Datum old_value = PG_GETARG_DATUM(0);
	Datum new_value = PG_GETARG_DATUM(1);
	Datum local_val = PG_GETARG_DATUM(2);
	Datum delta;

	delta = DirectFunctionCall2(int4mi, new_value, old_value);
	PG_RETURN_DATUM(DirectFunctionCall2(int4pl, local_val, delta));
}

Datum delta_apply_int8(PG_FUNCTION_ARGS)
{
	Datum old_value = PG_GETARG_DATUM(0);
	Datum new_value = PG_GETARG_DATUM(1);
	Datum local_val = PG_GETARG_DATUM(2);
	Datum delta;

	delta = DirectFunctionCall2(int8mi, new_value, old_value);
	PG_RETURN_DATUM(DirectFunctionCall2(int8pl, local_val, delta));
}

Datum delta_apply_float4(PG_FUNCTION_ARGS)
{
	Datum old_value = PG_GETARG_DATUM(0);
	Datum new_value = PG_GETARG_DATUM(1);
	Datum local_val = PG_GETARG_DATUM(2);
	Datum delta;

	delta = DirectFunctionCall2(float4mi, new_value, old_value);
	PG_RETURN_DATUM(DirectFunctionCall2(float4pl, local_val, delta));
}

Datum delta_apply_float8(PG_FUNCTION_ARGS)
{
	Datum old_value = PG_GETARG_DATUM(0);
	Datum new_value = PG_GETARG_DATUM(1);
	Datum local_val = PG_GETARG_DATUM(2);
	Datum delta;

	delta = DirectFunctionCall2(float8mi, new_value, old_value);
	PG_RETURN_DATUM(DirectFunctionCall2(float8pl, local_val, delta));
}

Datum delta_apply_numeric(PG_FUNCTION_ARGS)
{
	Datum old_value = PG_GETARG_DATUM(0);
	Datum new_value = PG_GETARG_DATUM(1);
	Datum local_val = PG_GETARG_DATUM(2);
	Datum delta;

	delta = DirectFunctionCall2(numeric_sub, new_value, old_value);
	PG_RETURN_DATUM(DirectFunctionCall2(numeric_add, local_val, delta));
}

Datum delta_apply_money(PG_FUNCTION_ARGS)
{
	Datum old_value = PG_GETARG_DATUM(0);
	Datum new_value = PG_GETARG_DATUM(1);
	Datum local_val = PG_GETARG_DATUM(2);
	Datum delta;

	delta = DirectFunctionCall2(cash_mi, new_value, old_value);
	PG_RETURN_DATUM(DirectFunctionCall2(cash_pl, local_val, delta));
}<|MERGE_RESOLUTION|>--- conflicted
+++ resolved
@@ -2013,28 +2013,17 @@
  * be replicated to connected nodes. It also sends the current
  * search_path along with the query.
  */
-<<<<<<< HEAD
-void spock_auto_replicate_ddl(const char *query, List *replication_sets,
-							  const char *role)
-=======
 void
 spock_auto_replicate_ddl(const char *query, List *replication_sets,
 						 const char *role, Node *stmt)
->>>>>>> 58d7d0c7
 {
 	ListCell *lc;
 	SpockLocalNode *node;
-<<<<<<< HEAD
-	StringInfoData cmd;
-	StringInfoData q;
-	char *search_path;
-=======
 	StringInfoData	cmd;
 	StringInfoData	q;
 	char		   *search_path;
 	bool			add_search_path = true;
 	bool			warn = false;
->>>>>>> 58d7d0c7
 
 	node = check_local_node(false);
 
